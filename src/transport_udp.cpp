#include <cassert>
#include <cstring> // memcpy
#include <iostream>
#include <thread>
#include <unistd.h>

#include <sys/socket.h>
#include <arpa/inet.h>
#include <netdb.h>

#if defined(__linux__)
#include <net/ethernet.h>
#include <netpacket/packet.h>
#elif defined(__APPLE__)

#include <net/if_dl.h>

#endif

#include "transport_udp.h"

#if defined(PLATFORM_ESP)
#include <lwip/netdb.h>
#include "lwip/err.h"
#include "lwip/sockets.h"
#include "lwip/sys.h"
#include <lwip/netdb.h>

#include "esp_pthread.h"
#include "freertos/FreeRTOS.h"
#include "freertos/task.h"
#endif

using namespace qtransport;

#if defined (PLATFORM_ESP)
static esp_pthread_cfg_t create_config(const char *name, int core_id, int stack, int prio)
{
    auto cfg = esp_pthread_get_default_config();
    cfg.thread_name = name;
    cfg.pin_to_core = core_id;
    cfg.stack_size = stack;
    cfg.prio = prio;
    return cfg;
}
#endif

UDPTransport::~UDPTransport() {
    // TODO: Close all streams and connections

    // Stop threads
    stop = true;

    // Close socket fd
    if (fd >= 0)
        ::close(fd);

    logger->Log("Closing transport threads");
    for (auto &thread: running_threads) {
        if (thread.joinable())
            thread.join();
    }
}

UDPTransport::UDPTransport(const TransportRemote &server,
                           const TransportConfig& tcfg,
                           TransportDelegate &delegate,
                           bool isServerMode,
                           const cantina::LoggerPointer &logger)
        : stop(false),
        logger(std::make_shared<cantina::Logger>("UDP", logger)),
        tconfig(tcfg),
        fd(-1),
        isServerMode(isServerMode),
        serverInfo(server), delegate(delegate) {
    _tick_service = std::make_shared<threaded_tick_service>();
}

TransportStatus UDPTransport::status() const {
    if (stop) {
        return TransportStatus::Shutdown;
    } else if (isServerMode && fd > 0) {
        return TransportStatus::Ready;
    } else if (!isServerMode) {
        return clientStatus;
    }
}

/*
 * UDP doesn't support multiple streams for clients.  This will return the same
 * stream ID used for the context
 */
DataContextId UDPTransport::createDataContext(const qtransport::TransportConnId conn_id,
                                              [[maybe_unused]] bool use_reliable_transport,
                                              uint8_t priority,
                                              [[maybe_unused]] bool bidir) {

    const auto conn_it = conn_contexts.find(conn_id);

    if (conn_it == conn_contexts.end()) {
        logger->error << "Failed to create data context, invalid connection id: " << conn_id << std::flush;
        return 0; // Error
    }

    auto& conn = *conn_it->second;

    // Currently only a single/datagram stream/flow is implemented.
    auto data_ctx_id = 0;

    const auto& [data_ctx_it, is_new] = conn.data_contexts.try_emplace(data_ctx_id);

    if (is_new) {
        data_ctx_it->second.data_ctx_id = data_ctx_id;
        data_ctx_it->second.priority = priority;
        data_ctx_it->second.rx_data.set_limit(tconfig.time_queue_rx_size);
        data_ctx_it->second.tx_data 
            = std::make_unique<priority_queue<ConnData>>(tconfig.time_queue_max_duration,
                                                        tconfig.time_queue_bucket_interval,
                                                        _tick_service,
                                                        tconfig.time_queue_init_queue_size);
    }

    return data_ctx_id;
}

TransportConnId UDPTransport::start() {

    if (isServerMode) {
        return connect_server();
    }

    return connect_client();
}

void UDPTransport::deleteDataContext(const TransportConnId& conn_id, DataContextId data_ctx_id) {

    // Do not delete the default datagram context id ZERO
    if (data_ctx_id > 0) {
        auto conn_it = conn_contexts.find(conn_id);
        if (conn_it != conn_contexts.end()) {
            logger->info << "Delete data context id: " << data_ctx_id << " in conn_id: " << conn_id << std::flush;
            conn_it->second->data_contexts.erase(data_ctx_id);
        }
    }
}

bool UDPTransport::getPeerAddrInfo(const TransportConnId &conn_id,
                                   sockaddr_storage *addr) {
    // Locate the given transport context
    auto it = conn_contexts.find(conn_id);

    // If not found, return false
    if (it == conn_contexts.end()) return false;

    // Copy the address information
    std::memcpy(addr, &it->second->addr, sizeof(it->second->addr));

    return true;
}

void UDPTransport::close(const TransportConnId &conn_id) {

    logger->debug << "Close UDP conn_id: " << conn_id << std::flush;

    std::unique_lock<std::mutex> wlock(_writer_mutex);
    std::unique_lock<std::mutex> rlock(_reader_mutex);

    auto conn_it = conn_contexts.find(conn_id);
    if (conn_it != conn_contexts.end()) {

        if (conn_it->second->status == TransportStatus::Ready) {
            send_disconnect(conn_it->second->id, conn_it->second->addr);
        }

        addr_conn_contexts.erase(conn_it->second->addr.id);
        conn_contexts.erase(conn_it);

        if (!isServerMode) {
            stop = true;
        }

        wlock.unlock(); // Make sure to not lock when calling delegates
        rlock.unlock(); // Make sure to not lock when calling delegates
        delegate.on_connection_status(conn_id, TransportStatus::Disconnected);
        return;
    }
}

AddrId UDPTransport::create_addr_id(const sockaddr_storage &addr) {
    AddrId id;

    switch (addr.ss_family) {
        case AF_INET: {
            sockaddr_in *s = (sockaddr_in *) &addr;

            id.port = s->sin_port;
            id.ip_lo = s->sin_addr.s_addr;
            break;
        }
        default: {
            // IPv6
            sockaddr_in6 *s = (sockaddr_in6 *) &addr;

            id.port = s->sin6_port;

            id.ip_hi = (uint64_t) &s->sin6_addr;
            id.ip_lo = (uint64_t) &s->sin6_addr + 8;
            break;
        }
    }

    return std::move(id);
}

TransportRemote UDPTransport::create_addr_remote(const sockaddr_storage &addr) {
    TransportRemote remote;

    char ip[INET6_ADDRSTRLEN];

    remote.proto = TransportProtocol::UDP;

    switch (addr.ss_family) {
        case AF_INET: {
            sockaddr_in *s = (sockaddr_in *) &addr;

            remote.port = s->sin_port;
            inet_ntop(AF_INET, &s->sin_addr, ip, sizeof(ip));
            break;
        }
        case AF_INET6: {
            // IPv6
            sockaddr_in6 *s = (sockaddr_in6 *) &addr;

            remote.port = s->sin6_port;
            inet_ntop(AF_INET6, &s->sin6_addr, ip, sizeof(ip));
            break;
        }
        default:
            logger->error << "Unknown AFI: " << static_cast<int>(addr.ss_family) << std::flush;
            break;
    }

    return std::move(remote);
}

bool UDPTransport::send_connect(const TransportConnId conn_id, const Addr& addr) {
    UdpProtocol::ConnectMsg chdr {};

    chdr.idle_timeout = 20;

    int numSent = sendto(fd,
                         (uint8_t *)&chdr,
                         sizeof(chdr),
                         0 /*flags*/,
                         (struct sockaddr *) &addr.addr,
                         addr.addr_len);


    if (numSent < 0) {
        logger->error << "conn_id: " << conn_id
                      << " Error sending CONNECT to UDP socket: " << strerror(errno)
                      << std::flush;

        return false;

    } else if (numSent != sizeof(chdr)) {
        logger->info << "conn_id: " << conn_id
                     << " Failed to send CONNECT message, sent: " << numSent
                     << std::flush;
        return false;
    }

    return true;
}

bool UDPTransport::send_connect_ok(const TransportConnId conn_id, const Addr& addr) {
    UdpProtocol::ConnectOkMsg hdr {};

    int numSent = sendto(fd,
                         (uint8_t *)&hdr,
                         sizeof(hdr),
                         0 /*flags*/,
                         (struct sockaddr *) &addr.addr,
                         addr.addr_len);


    if (numSent < 0) {
        logger->error << "conn_id: " << conn_id
                      << " Error sending CONNECT OK to UDP socket: " << strerror(errno)
                      << std::flush;

        return false;

    } else if (numSent != sizeof(hdr)) {
        logger->info << "conn_id: " << conn_id
                     << " Failed to send CONNECT OK message, sent: " << numSent
                     << std::flush;
        return false;
    }

    return true;
}

bool UDPTransport::send_disconnect(const TransportConnId conn_id, const Addr& addr) {
    UdpProtocol::DisconnectMsg dhdr {};

    int numSent = sendto(fd,
                         (uint8_t *)&dhdr,
                         sizeof(dhdr),
                         0 /*flags*/,
                         (struct sockaddr *) &addr.addr,
                         addr.addr_len);


    if (numSent < 0) {
        logger->error << "conn_id: " << conn_id
                      << " Error sending DISCONNECT to UDP socket: " << strerror(errno)
                      << std::flush;

        return false;

    } else if (numSent != sizeof(dhdr)) {
        logger->info << "conn_id: " << conn_id
                     << " Failed to send DISCONNECT message, sent: " << numSent
                     << std::flush;
        return false;
    }

    return true;
}

bool UDPTransport::send_keepalive(ConnectionContext& conn) {
    UdpProtocol::KeepaliveMsg khdr {};

    const auto current_tick = _tick_service->get_ticks(std::chrono::milliseconds(1));
    khdr.ticks_ms = current_tick - conn.tx_next_report_tick;

    logger->debug << "conn_id: " << conn.id
                  << " send KEEPALIVE" << std::flush;

    int numSent = sendto(fd,
                         (uint8_t *)&khdr,
                         sizeof(khdr),
                         0 /*flags*/,
                         (struct sockaddr *) &conn.addr.addr,
                         conn.addr.addr_len);


    if (numSent < 0) {
        logger->error << "conn_id: " << conn.id
                      << " Error sending KEEPALIVE to UDP socket: " << strerror(errno)
                      << std::flush;

        return false;

    } else if (numSent != sizeof(khdr)) {
        logger->info << "conn_id: " << conn.id
                     << " Failed to send KEEPALIVE message, sent: " << numSent
                     << std::flush;
        return false;
    }

    return true;
}

bool UDPTransport::send_report(ConnectionContext& conn) {
    int numSent = sendto(fd,
                         (uint8_t *)&conn.report,
                         sizeof(conn.report),
                         0 /*flags*/,
                         (struct sockaddr *) &conn.addr.addr,
                         conn.addr.addr_len);


    if (numSent < 0) {
        logger->error << "conn_id: " << conn.id
                      << " Error sending REPORT to UDP socket: " << strerror(errno)
                      << std::flush;

        return false;

    } else if (numSent != sizeof(conn.report)) {
        logger->info << "conn_id: " << conn.id
                     << " Failed to send REPORT message, sent: " << numSent
                     << std::flush;
        return false;
    }

    conn.report.metrics.duration_ms = 0;
    conn.report.metrics.total_bytes = 0;
    conn.report.metrics.total_packets = 0;

    return true;
}


bool UDPTransport::send_data(ConnectionContext& conn, const ConnData& cd, bool discard) {
    UdpProtocol::DataMsg dhdr {};
    uint8_t data[UDP_MAX_PACKET_SIZE] {0};

    if (discard) {
        dhdr.flags.discard = 1;
    }

    const auto current_tick = _tick_service->get_ticks(std::chrono::milliseconds(1));

    if (current_tick >= conn.tx_next_report_tick) {
        // New report ID
        auto& prev_report = conn.tx_prev_reports[(conn.tx_report_id % conn.tx_prev_reports.size())];
        prev_report.report_id = conn.tx_report_id++;
        prev_report.metrics = conn.tx_report_metrics;

        conn.tx_report_start_tick = current_tick;
        conn.tx_report_metrics = {};

        conn.tx_next_report_tick = current_tick + conn.tx_report_interval_ms;
    }

    dhdr.report_id = conn.tx_report_id;
    dhdr.ticks_ms = current_tick - conn.tx_report_start_tick;

    const auto data_len = sizeof(dhdr) + cd.data.size();
    if (data_len > sizeof(data)) {
        logger->error << "conn_id: " << conn.id << " data_len: " << data_len << " is too large" << std::flush;
        return false;
    }

    if (discard) {
        logger->debug << "Sending discard data size: " << cd.data.size() << std::flush;
    }

    memcpy(data, &dhdr, sizeof(dhdr));
    memcpy(data + sizeof(dhdr), cd.data.data(), cd.data.size());

    int numSent = sendto(fd,
                         data,
                         data_len,
                         0 /*flags*/,
                         (struct sockaddr *) &conn.addr.addr,
                         conn.addr.addr_len);

    if (numSent < 0) {
        logger->error << "conn_id: " << conn.id
                      << " Error sending DATA to UDP socket: " << strerror(errno)
                      << std::flush;

        return false;

    } else if (numSent != data_len) {
        logger->info << "conn_id: " << conn.id
                     << " Failed to send DATA len: " << data_len << ", sent: " << numSent
                     << std::flush;
        return false;
    }

    conn.tx_report_metrics.total_bytes += cd.data.size();
    conn.tx_report_metrics.total_packets++;

    if (conn.last_tx_msg_tick)
        conn.tx_report_metrics.duration_ms += current_tick - conn.last_tx_msg_tick;

    return true;
}


/*
 * Blocking socket writer. This should be called in its own thread
 *
 * Writer will perform the following:
 *  - loop reads data from fd_write_queue and writes it to the socket
 */
void UDPTransport::fd_writer() {
    timeval to;
    to.tv_usec = 1000;
    to.tv_sec = 0;

    logger->Log("Starting transport writer thread");

    bool sent_data = false;
    int all_empty_count = 0;
    std::unique_lock<std::mutex> lock(_writer_mutex);

    while (not stop) {
        sent_data = false;

        bool unlock = true;

        // Check each connection context for data to send
        for (const auto& [conn_id, conn]: conn_contexts) {
            // NOTE: Currently only implement single data context
            auto& data_ctx = conn->data_contexts[0];

            const auto current_tick = _tick_service->get_ticks(std::chrono::milliseconds (1));

            // Check if idle
            if (conn->last_rx_msg_tick && current_tick - conn->last_rx_msg_tick >= conn->idle_timeout_ms) {
                logger->error << "conn_id: " << conn_id << " TIME OUT, disconnecting connection" << std::flush;
                unlock = false;
                lock.unlock();
                close(conn_id);
                break; // Don't continue with for loop since iterator will be invalidated upon close
            }

            // Shape flow by only processing data if wait for tick value is less than or equal to current tick
            if (conn->wait_for_tick > current_tick) {
                continue;
            }

            if (data_ctx.tx_data->empty()) { // No data, go to next connection
                // Send keepalive if needed
                if (conn->last_tx_msg_tick && current_tick - conn->last_tx_msg_tick > conn->ka_interval_ms) {
                    conn->last_tx_msg_tick = current_tick;
                    send_keepalive(*conn);
                }
                continue;
            }

            auto cd = data_ctx.tx_data->pop_front();

            if (!cd.has_value) {
                // Send keepalive if needed
                if (conn->last_tx_msg_tick && current_tick - conn->last_tx_msg_tick > conn->ka_interval_ms) {
                    conn->last_tx_msg_tick = current_tick;
                    send_keepalive(*conn);
                }

                sent_data = true; // Don't treat this as data not sent, which causes a pause
                continue; // Data maybe null if time queue has a delay in pop
            }

            data_ctx.tx_queue_expired += cd.expired_count;

            cd.value.trace.push_back({"transport_udp:send_data", cd.value.trace.front().start_time});

            if (!cd.value.trace.empty() && cd.value.trace.back().delta > 60000) {

                logger->info << "MethodTrace conn_id: " << cd.value.conn_id
                             << " data_ctx_id: " << cd.value.data_ctx_id
                             << " priority: " << static_cast<int>(cd.value.priority);
                for (const auto &ti: cd.value.trace) {
                    logger->info << " " << ti.method << ": " << ti.delta << " ";
                }

                logger->info << " total_duration: " << cd.value.trace.back().delta << std::flush;
            }

            if (! send_data(*conn, cd.value, (cd.value.priority ? false : true))) {
                continue;
            }

            sent_data = true;

            conn->last_tx_msg_tick = current_tick;

            // Calculate the wait for tick value
            conn->running_wait_us += static_cast<int>(cd.value.data.size() / conn->bytes_per_us);

            if (conn->running_wait_us > 1000) {
                conn->wait_for_tick = current_tick + conn->running_wait_us / 1000;

                conn->running_wait_us %= 1000; // Set running age to remainder value less than a tick
                //conn->running_wait_us = 0;
            }
        }

        if (unlock) lock.unlock();

        if (!sent_data) {
            all_empty_count++;

            if (all_empty_count > 5) {
                all_empty_count = 1;
                to.tv_usec = 300;
                select(0, NULL, NULL, NULL, &to);
            }
        }

        lock.lock();
    }

    logger->Log("Done transport writer thread");
}

/*
 * Blocking socket FD reader. This should be called in its own thread.
 *
 * Reader will perform the following:
 *  - Receive data from socket
 *  - Lookup addr in map to find context and name info
 *  - If context doesn't exist, then it's a new connection and the delegate will
 * be called after creating new context
 *  - Create ConnData and send to queue
 *  - Call on_recv_notify() delegate to notify of new data available. This is
 * not called again if there is still pending data to be dequeued for the same
 * StreamId
 */
void
UDPTransport::fd_reader() {
    logger->Log(cantina::LogLevel::Info, "Starting transport reader thread");
 #if defined(PLATFORM_ESP)
  // TODO (Suhas): Revisit this once we have basic esp functionality working
  const int dataSize = 2048;
#else
  const int dataSize = UDP_MAX_PACKET_SIZE; // TODO Add config var to set this value.  Sizes
    // larger than actual MTU require IP frags
#endif
    uint8_t data[dataSize];

    std::unique_lock<std::mutex> lock(_reader_mutex);
    lock.unlock();      // Will lock later in while loop

    while (not stop) {
        Addr remote_addr;

        int rLen = recvfrom(fd,
                            data,
                            dataSize,
                            0 /*flags*/,
                            (struct sockaddr *) &remote_addr.addr,
                            &remote_addr.addr_len);

        if (rLen < 0 || stop) {
            if ((errno == EAGAIN) || (stop)) {
                // timeout on read or stop issued
                continue;

            } else {
                logger->error << "Error reading from UDP socket: " << strerror(errno)
                              << std::flush;
                break;
            }
        }

        if (rLen == 0) {
            continue;
        }

        if (data[0] != UdpProtocol::PROTOCOL_VERSION) {
            // TODO: Add metrics to track discards on invalid received message
            continue;
        }

        const auto current_tick = _tick_service->get_ticks(std::chrono::milliseconds(1));

        remote_addr.id = create_addr_id(remote_addr.addr);

        lock.lock();
        const auto a_conn_it = addr_conn_contexts.find(remote_addr.id);

        switch (static_cast<UdpProtocol::ProtocolType>(data[1])) { // Process based on type of message
            case UdpProtocol::ProtocolType::CONNECT: {
                UdpProtocol::ConnectMsg chdr;
                memcpy(&chdr, data, sizeof(chdr));

                if (chdr.idle_timeout == 0) {
                    // TODO: Add metric for invalid idle_timeout
                    logger->debug << "Invalid zero idle timeout for new connection, ignoring" << std::flush;
                    lock.unlock();
                    continue;
                }

                if (a_conn_it == addr_conn_contexts.end()) { // New connection
                    if (isServerMode) {
                        ++last_conn_id;

                        send_connect_ok(last_conn_id, remote_addr);

                        const auto [conn_it, _] 
                        = conn_contexts.emplace(last_conn_id,
                                                std::make_shared<ConnectionContext>());

                        auto &conn = *conn_it->second;

                        createDataContext(last_conn_id, false, 10, false);

                        conn.addr = remote_addr;
                        conn.id = last_conn_id;

                        conn.tx_report_interval_ms = tconfig.time_queue_rx_size; // TODO: this temp to set this via UI

                        conn.last_rx_msg_tick = _tick_service->get_ticks(std::chrono::milliseconds(1));

                        conn.idle_timeout_ms = chdr.idle_timeout * 1000;
                        conn.ka_interval_ms = conn.idle_timeout_ms / 3;

                        // TODO: Consider adding BW in connect message to convey what the receiver would like to receive
                        conn.set_KBps(6250); // Set to 50Mbps connection rate

                        addr_conn_contexts.emplace(remote_addr.id, conn_it->second); // Add to the addr lookup map

                        lock.unlock(); // no need to hold lock, especially with a call to a delegate

                        // New remote address/connection
                        const TransportRemote remote = create_addr_remote(remote_addr.addr);

                        // Notify caller that there is a new connection
                        delegate.on_new_connection(last_conn_id, std::move(remote));
                        continue;

                    } else {
                        /*
                         * Client mode doesn't support creating connections based on received
                         * packets. This will happen when there are scanners/etc. sending random data to this socket
                         */
                        lock.unlock();
                        continue;
                    }
                } else {
                    // Connection already exists, update idle timeout
                    a_conn_it->second->idle_timeout_ms = chdr.idle_timeout * 1000;
                    a_conn_it->second->ka_interval_ms = a_conn_it->second->idle_timeout_ms / 3;
                    lock.unlock();
                    continue;
                }
                break;
            }
            case UdpProtocol::ProtocolType::CONNECT_OK: {
                if (!isServerMode) {
                    clientStatus = TransportStatus::Ready;
                }

                if (a_conn_it != addr_conn_contexts.end()) {
                    logger->info << "conn_id: " << a_conn_it->second->id
                                 << " received CONNECT_OK" << std::flush;

                    a_conn_it->second->status = TransportStatus::Ready;
                }

                break;
            }
            case UdpProtocol::ProtocolType::DISCONNECT: {
                if (!isServerMode) {
                    clientStatus = TransportStatus::Disconnected;
                }

                if (a_conn_it != addr_conn_contexts.end()) {
                    logger->info << "conn_id: " << a_conn_it->second->id
                                 << " received DISCONNECT" << std::flush;

                    a_conn_it->second->status = TransportStatus::Disconnected;
                    lock.unlock();
                    const auto conn_id = a_conn_it->second->id;
                    close(conn_id);
                    continue;
                }
                break;
            }
            case UdpProtocol::ProtocolType::KEEPALIVE: {
                if (a_conn_it != addr_conn_contexts.end()) {
                    a_conn_it->second->last_rx_msg_tick = _tick_service->get_ticks(std::chrono::milliseconds(1));

                    UdpProtocol::KeepaliveMsg hdr;
                    memcpy(&hdr, data, sizeof(hdr));

                    a_conn_it->second->last_rx_hdr_tick = hdr.ticks_ms;
                }
                break;
            }
            case UdpProtocol::ProtocolType::REPORT: {
                if (a_conn_it != addr_conn_contexts.end()) {
                    a_conn_it->second->last_rx_msg_tick = _tick_service->get_ticks(std::chrono::milliseconds(1));

                    UdpProtocol::ReportMessage hdr;
                    memcpy(&hdr, data, sizeof(hdr));

                    if (hdr.metrics.total_bytes == 0 || hdr.metrics.duration_ms == 0) {
                        lock.unlock();
                        continue;
                    }

                    const auto& prev_report = a_conn_it->second->tx_prev_reports[(hdr.report_id % a_conn_it->second->tx_prev_reports.size())];
                    if (prev_report.report_id != hdr.report_id) {
                        logger->warning << "Received report id: " << hdr.report_id
                                        << " is not previous id: " << prev_report.report_id
                                        << " sizeof array: " << sizeof(a_conn_it->second->tx_prev_reports)
                                        << " prev_index: " << (hdr.report_id % a_conn_it->second->tx_prev_reports.size())
                                        << std::flush;
                        lock.unlock();
                        continue;
                    }

                    const auto send_KBps = static_cast<int>(prev_report.metrics.total_bytes / prev_report.metrics.duration_ms);
                    //const auto ack_KBps = static_cast<int>(hdr.metrics.total_bytes / hdr.metrics.duration_ms);
                    const auto ack_KBps = static_cast<int>(hdr.metrics.total_bytes / hdr.metrics.duration_ms); //std::max(prev_report.metrics.duration_ms, hdr.metrics.duration_ms));
                    const auto prev_KBps = (a_conn_it->second->bytes_per_us * 1'000'000 / 1024);
                    const auto loss_pct = 1.0 - static_cast<double>(hdr.metrics.total_packets) / prev_report.metrics.total_packets;
                    a_conn_it->second->tx_report_ott = hdr.metrics.recv_ott_ms;

                    if (loss_pct >= 0.01 && hdr.metrics.total_packets > 10) {
                        logger->info << "Received REPORT (decrease) conn_id: " << a_conn_it->second->id
                                     << " tx_report_id: " << hdr.report_id
                                     << " duration_ms: " << hdr.metrics.duration_ms
                                     << " (" << prev_report.metrics.duration_ms << ")"
                                     << " total_bytes: " << hdr.metrics.total_bytes
                                     << " (" << prev_report.metrics.total_bytes << ")"
                                     << " total_packets: " << hdr.metrics.total_packets
                                     << " (" << prev_report.metrics.total_packets << ")"
                                     << " send/ack Kbps: " << send_KBps * 8 << " / " << ack_KBps * 8
                                     << " prev_Kbps: " << prev_KBps * 8
                                     << " Loss: " << loss_pct << "%"
                                     << " TX-OTT: " << hdr.metrics.recv_ott_ms << "ms"
                                     << " RX-OTT: " << a_conn_it->second->rx_report_ott << "ms"
                                     << " expired_count: " << a_conn_it->second->data_contexts[0].tx_queue_expired
                                     << std::flush;

                        a_conn_it->second->tx_zero_loss_count = 0;
                        a_conn_it->second->set_KBps(ack_KBps * .95);

                    } else if (hdr.metrics.total_packets > 10 && loss_pct == 0) {
                        a_conn_it->second->tx_zero_loss_count++;

                        // Only increase bandwidth if there is no loss for a little while
                        if (a_conn_it->second->tx_zero_loss_count > 5
                            && a_conn_it->second->set_KBps(ack_KBps * 1.03, true)) {

                            logger->info << "Received REPORT (increase) conn_id: " << a_conn_it->second->id
                                         << " prev_report_id: " << a_conn_it->second->tx_report_id - 1
                                         << " tx_report_id: " << hdr.report_id
                                         << " duration_ms: " << hdr.metrics.duration_ms
                                         << " (" << prev_report.metrics.duration_ms << ")"
                                         << " total_bytes: " << hdr.metrics.total_bytes
                                         << " (" << prev_report.metrics.total_bytes << ")"
                                         << " total_packets: " << hdr.metrics.total_packets
                                         << " (" << prev_report.metrics.total_packets << ")"
                                         << " send/ack Kbps: " << send_KBps * 8 << " / " << ack_KBps * 8
                                         << " prev_Kbps: " << prev_KBps * 8
                                         << " Loss: " << loss_pct << "%"
                                         << " TX-OTT: " << hdr.metrics.recv_ott_ms << "ms"
                                         << " RX-OTT: " << a_conn_it->second->rx_report_ott << "ms"
                                         << " expired_count: " << a_conn_it->second->data_contexts[0].tx_queue_expired
                                         << std::flush;

                            // Add some data discard packets to measure if increase is okay
                            std::vector<MethodTraceItem> trace;
                            const auto start_time = std::chrono::time_point_cast<std::chrono::microseconds>(std::chrono::steady_clock::now());

                            trace.push_back({"transport_udp:recv_data", start_time});
                            std::vector<uint8_t> discard_data(100);

                            // Number of objects to send is a burst of 5ms of date based on new rate spread over 100 byte objects
                            const auto send_count = (a_conn_it->second->bytes_per_us * 1000) * 5 / 100;

                            for (int i=0; i < send_count; i++) {
                                ConnData cd { a_conn_it->second->id, 0, 0,
                                              discard_data, trace};
                                a_conn_it->second->data_contexts[0].tx_data->push(cd, 6, 0, 0);
                            }

                            a_conn_it->second->tx_zero_loss_count = 2;
                        }
                    }
                }
                break;
            }

            case UdpProtocol::ProtocolType::DATA: {
                UdpProtocol::DataMsg hdr;
                memcpy(&hdr, data, sizeof(hdr));
                rLen -= sizeof(hdr);

                if (a_conn_it != addr_conn_contexts.end()) {
                    if (hdr.report_id != a_conn_it->second->report.report_id &&
                            (hdr.report_id > a_conn_it->second->report.report_id
                             || hdr.report_id == 0 || a_conn_it->second->report.report_id - hdr.report_id > 1)) {

                        int rx_tick = current_tick - (a_conn_it->second->report_rx_start_tick + a_conn_it->second->last_rx_hdr_tick);
                        if (rx_tick >= 0) {
                            a_conn_it->second->report.metrics.recv_ott_ms = rx_tick;
                            a_conn_it->second->rx_report_ott = a_conn_it->second->report.metrics.recv_ott_ms;
                        }

                        send_report(*a_conn_it->second);

                        // Init metrics with this packet/data
                        a_conn_it->second->report_rx_start_tick = current_tick;
                        a_conn_it->second->report.report_id = hdr.report_id;
                        a_conn_it->second->report.metrics.duration_ms = current_tick - a_conn_it->second->last_rx_msg_tick;
                        a_conn_it->second->report.metrics.total_bytes = rLen;
                        a_conn_it->second->report.metrics.total_packets = 1;

                    } else if (hdr.report_id == a_conn_it->second->report.report_id) {
                        a_conn_it->second->report.metrics.duration_ms += current_tick - a_conn_it->second->last_rx_msg_tick;
                        a_conn_it->second->report.metrics.total_bytes += rLen;
                        a_conn_it->second->report.metrics.total_packets++;
                    }

                    a_conn_it->second->last_rx_msg_tick = current_tick;
                    a_conn_it->second->last_rx_hdr_tick = hdr.ticks_ms;

                    // Only send data if not set to discard
                    if (!hdr.flags.discard) {
                        std::vector<uint8_t> buffer(data + sizeof(hdr), data + sizeof(hdr) + rLen);

                        std::vector<MethodTraceItem> trace;
                        const auto start_time = std::chrono::time_point_cast<std::chrono::microseconds>(std::chrono::steady_clock::now());

                        trace.push_back({"transport_udp:recv_data", start_time});
                        ConnData cd { a_conn_it->second->id, 0, 2,
                                      std::move(buffer), std::move(trace)};
                        cd.trace.reserve(10);

                        a_conn_it->second->data_contexts[0].rx_data.push(cd);

                        lock.unlock();
                        if ( a_conn_it->second->data_contexts[0].rx_data.size() < 10
                            || a_conn_it->second->data_contexts[0].in_data_cb_skip_count > 20) {

                            delegate.on_recv_notify(cd.conn_id, cd.data_ctx_id);
                        } else {
                            a_conn_it->second->data_contexts[0].in_data_cb_skip_count++;
                        }
                        continue;
                    }
                }
                break;
            }
            default:
                // TODO: Add metric to track discard due to invalid type
                break;
        }
        lock.unlock();
    }

    logger->Log("Done transport reader thread");
}

TransportError UDPTransport::enqueue(const TransportConnId &conn_id,
                                     const DataContextId &data_ctx_id,
                                     std::vector<uint8_t> &&bytes,
                                     std::vector<qtransport::MethodTraceItem> &&trace,
                                     const uint8_t priority,
                                     const uint32_t ttl_ms,
                                     const uint32_t delay_ms,
                                     [[maybe_unused]] const EnqueueFlags flags) {
    if (bytes.empty()) {
        return TransportError::None;
    }

    trace.push_back({"transport_udp:enqueue", trace.front().start_time});

    std::lock_guard<std::mutex> _(_writer_mutex);

    trace.push_back({"transport_udp:enqueue:afterLock", trace.front().start_time});

    const auto conn_it = conn_contexts.find(conn_id);

    if (conn_it == conn_contexts.end()) {
        // Invalid connection id
        return TransportError::InvalidConnContextId;
    }

    const auto data_ctx_it = conn_it->second->data_contexts.find(data_ctx_id);
    if (data_ctx_it == conn_it->second->data_contexts.end()) {
        // Invalid data context id
        return TransportError::InvalidDataContextId;
    }

    const auto trace_start_time = trace.front().start_time;
    ConnData cd { conn_id,
                  data_ctx_id,
                  priority,
                  std::move(bytes),
                  std::move(trace)};

    data_ctx_it->second.tx_data->push(std::move(cd), ttl_ms, priority, delay_ms);

    return TransportError::None;
}

std::optional<std::vector<uint8_t>> UDPTransport::dequeue(const TransportConnId &conn_id,
                                                          const DataContextId &data_ctx_id) {

    std::lock_guard<std::mutex> _(_reader_mutex);

    const auto conn_it = conn_contexts.find(conn_id);
    if (conn_it == conn_contexts.end()) {
        logger->warning << "dequeue: invalid conn_id: " << conn_id
                        << std::flush;
        // Invalid context id
        return std::nullopt;
    }

    const auto data_ctx_it = conn_it->second->data_contexts.find(data_ctx_id);
    if (data_ctx_it == conn_it->second->data_contexts.end()) {
        logger->error << "dequeue: invalid stream for conn_id: " << conn_id
                      << " data_ctx_id: " << data_ctx_id << std::flush;

        return std::nullopt;
    }

    if (auto cd = data_ctx_it->second.rx_data.pop()) {
        cd->trace.push_back({"transport_udp:dequeue", cd->trace.front().start_time});

        if (!cd->trace.empty() && cd->trace.back().delta > 1500) {
            logger->info << "MethodTrace conn_id: " << cd->conn_id
                         << " data_ctx_id: " << cd->data_ctx_id
                         << " priority: " << static_cast<int>(cd->priority);
            for (const auto &ti: cd->trace) {
                logger->info << " " << ti.method << ": " << ti.delta << " ";
            }

            logger->info << " total_duration: " << cd->trace.back().delta << std::flush;
        }

        return std::move(cd.value().data);
    }

    return std::nullopt;
}

<<<<<<< HEAD
TransportConnId UDPTransport::connect_client() {
    std::stringstream s_log;

    clientStatus = TransportStatus::Connecting;

    fd = socket(AF_INET, SOCK_DGRAM, IPPROTO_UDP);
    if (fd == -1) {
        throw std::runtime_error("socket() failed");
    }

    size_t snd_rcv_max = UDP_MAX_PACKET_SIZE * 16;   // TODO: Add config for value
    timeval rcv_timeout{.tv_sec = 0, .tv_usec = 1000};

    int err =
            setsockopt(fd, SOL_SOCKET, SO_SNDBUF, &snd_rcv_max, sizeof(snd_rcv_max));
    if (err != 0) {
        s_log << "client_connect: Unable to set send buffer size: "
              << strerror(errno);
        logger->Log(cantina::LogLevel::Critical, s_log.str());
        throw std::runtime_error(s_log.str());
    }

    snd_rcv_max = UDP_MAX_PACKET_SIZE * 16; // TODO: Add config for value
    err =
            setsockopt(fd, SOL_SOCKET, SO_RCVBUF, &snd_rcv_max, sizeof(snd_rcv_max));
    if (err != 0) {
        s_log << "client_connect: Unable to set receive buffer size: "
              << strerror(errno);
        logger->Log(cantina::LogLevel::Critical, s_log.str());
        throw std::runtime_error(s_log.str());
    }
=======
TransportConnId
UDPTransport::connect_client()
{
  std::stringstream s_log;
>>>>>>> c66c398f

  clientStatus = TransportStatus::Connecting;

  fd = socket(AF_INET, SOCK_DGRAM, IPPROTO_UDP);
  if (fd == -1) {
#if defined(PLATFORM_ESP)
    // TODO: Suhas: Figure out better API than aborting
    abort();
#else
    throw std::runtime_error("socket() failed");
#endif
  }

int err = 0;
#if not defined(PLATFORM_ESP)
  // TODO: Add config for these values
  size_t snd_rcv_max = UDP_MAX_PACKET_SIZE;
  timeval rcv_timeout { .tv_sec = 0, .tv_usec = 10000 };

  err =
    setsockopt(fd, SOL_SOCKET, SO_SNDBUF, &snd_rcv_max, sizeof(snd_rcv_max));
  if (err != 0) {
    s_log << "client_connect: Unable to set send buffer size: "
          << strerror(errno);
    logger->Log(cantina::LogLevel::Critical, s_log.str());
    throw std::runtime_error(s_log.str());
  }

  snd_rcv_max = 1000000; // TODO: Add config for value
  err =
    setsockopt(fd, SOL_SOCKET, SO_RCVBUF, &snd_rcv_max, sizeof(snd_rcv_max));
  if (err != 0) {
    s_log << "client_connect: Unable to set receive buffer size: "
          << strerror(errno);
    logger->Log(cantina::LogLevel::Critical, s_log.str());
    throw std::runtime_error(s_log.str());
  }
#endif

  err =
    setsockopt(fd, SOL_SOCKET, SO_RCVTIMEO, &rcv_timeout, sizeof(rcv_timeout));
  if (err != 0) {
    s_log << "client_connect: Unable to set receive timeout: "
          << strerror(errno);
    logger->Log(cantina::LogLevel::Critical, s_log.str());
#if not defined(PLATFORM_ESP)    
    throw std::runtime_error(s_log.str());
 #else
    abort();
#endif       
  }


  struct sockaddr_in srvAddr;
  srvAddr.sin_family = AF_INET;
  srvAddr.sin_addr.s_addr = htonl(INADDR_ANY);
  srvAddr.sin_port = 0;
  err = bind(fd, (struct sockaddr*)&srvAddr, sizeof(srvAddr));
  if (err) {
    s_log << "client_connect: Unable to bind to socket: " << strerror(errno);
    logger->Log(cantina::LogLevel::Critical, s_log.str());
#if not defined(PLATFORM_ESP)    
    throw std::runtime_error(s_log.str());
 #else
    abort();
#endif       
  }

  std::string sPort = std::to_string(htons(serverInfo.port));
  struct addrinfo hints = {}, *address_list = NULL;
  hints.ai_family = AF_INET;
  hints.ai_socktype = SOCK_DGRAM;
  hints.ai_protocol = IPPROTO_UDP;
  err = getaddrinfo(
    serverInfo.host_or_ip.c_str(), sPort.c_str(), &hints, &address_list);
  if (err) {
    strerror(1);
    s_log << "client_connect: Unable to resolve remote ip address: "
          << strerror(errno);
    logger->Log(cantina::LogLevel::Critical, s_log.str());
#if not defined(PLATFORM_ESP)    
    throw std::runtime_error(s_log.str());
 #else
    abort();
#endif       
  }

  struct addrinfo *item = nullptr, *found_addr = nullptr;
  for (item = address_list; item != nullptr; item = item->ai_next) {
    if (item->ai_family == AF_INET && item->ai_socktype == SOCK_DGRAM &&
        item->ai_protocol == IPPROTO_UDP) {
      found_addr = item;
      break;
    }
  }

  if (found_addr == nullptr) {
    logger->critical << "client_connect: No IP address found" << std::flush;
#if not defined(PLATFORM_ESP)    
    throw std::runtime_error(s_log.str());
 #else
    abort();
#endif       
  }

    struct sockaddr_in *ipv4 = (struct sockaddr_in *) &serverAddr.addr;
    memcpy(ipv4, found_addr->ai_addr, found_addr->ai_addrlen);
    ipv4->sin_port = htons(serverInfo.port);
    serverAddr.addr_len = sizeof(sockaddr_in);

    freeaddrinfo(address_list);

    serverAddr.id = create_addr_id(serverAddr.addr);

    ++last_conn_id;

    std::lock_guard<std::mutex> _(_writer_mutex);  // just for safety in case a close is called at the same time

    const auto& [conn_it, is_new] = conn_contexts.emplace(last_conn_id,
                                                    std::make_shared<ConnectionContext>());

    auto &conn = *conn_it->second;
    conn.addr = serverAddr;
    conn.id = last_conn_id;

    conn.tx_report_interval_ms = tconfig.time_queue_rx_size; // TODO: this temp to set this via UI

    conn.set_KBps(2000); // Set to 16Mbps=2000KBps connection rate

    createDataContext(last_conn_id, false, 10, false);

    addr_conn_contexts.emplace(serverAddr.id, conn_it->second); // Add to the addr lookup map

    send_connect(conn.id, conn.addr);

    // Notify caller that the connection is now ready
    delegate.on_connection_status(last_conn_id, TransportStatus::Ready);


#if defined(PLATFORM_ESP)
    auto cfg = create_config("FDReader", 1, 12 * 1024, 5);
    auto esp_err = esp_pthread_set_cfg(&cfg);
    if(esp_err != ESP_OK) {
        abort();
    }
#endif

  running_threads.emplace_back(&UDPTransport::fd_reader, this);

#if defined(PLATFORM_ESP)
  cfg = create_config("FDWriter", 1, 12 * 1024, 5);
  esp_err = esp_pthread_set_cfg(&cfg);
  if(esp_err != ESP_OK) {
   abort();
  }
#endif
  
  running_threads.emplace_back(&UDPTransport::fd_writer, this);

  return last_conn_id;
}

TransportConnId UDPTransport::connect_server() {
    std::stringstream s_log;

  fd = socket(AF_INET, SOCK_DGRAM, IPPROTO_UDP);
  if (fd < 0) {
    s_log << "connect_server: Unable to create socket: " << strerror(errno);
    logger->Log(cantina::LogLevel::Critical, s_log.str());
#if not defined(PLATFORM_ESP)    
    throw std::runtime_error(s_log.str());
 #else
    abort();
#endif       
  }

  // set for re-use
  int one = 1;
  int err =
    setsockopt(fd, SOL_SOCKET, SO_REUSEADDR, (const char*)&one, sizeof(one));
  if (err != 0) {
    s_log << "connect_server: setsockopt error: " << strerror(errno);
    logger->Log(cantina::LogLevel::Critical, s_log.str());
#if not defined(PLATFORM_ESP)    
    throw std::runtime_error(s_log.str());
 #else
    abort();
#endif       

  }

    size_t snd_rcv_max = 2000000;
    timeval rcv_timeout{.tv_sec = 0, .tv_usec = 1000};
<<<<<<< HEAD

    err =
            setsockopt(fd, SOL_SOCKET, SO_SNDBUF, &snd_rcv_max, sizeof(snd_rcv_max));
    if (err != 0) {
        s_log << "client_connect: Unable to set send buffer size: "
              << strerror(errno);
        logger->Log(cantina::LogLevel::Critical, s_log.str());
        throw std::runtime_error(s_log.str());
    }

    err =
            setsockopt(fd, SOL_SOCKET, SO_RCVBUF, &snd_rcv_max, sizeof(snd_rcv_max));
    if (err != 0) {
        s_log << "client_connect: Unable to set receive buffer size: "
              << strerror(errno);
        logger->Log(cantina::LogLevel::Critical, s_log.str());
        throw std::runtime_error(s_log.str());
    }
=======
>>>>>>> c66c398f

  err =
    setsockopt(fd, SOL_SOCKET, SO_SNDBUF, &snd_rcv_max, sizeof(snd_rcv_max));
  if (err != 0) {
    s_log << "client_connect: Unable to set send buffer size: "
          << strerror(errno);
    logger->Log(cantina::LogLevel::Critical, s_log.str());
#if not defined(PLATFORM_ESP)    
    throw std::runtime_error(s_log.str());
 #else
    abort();
#endif       
  }

  err =
    setsockopt(fd, SOL_SOCKET, SO_RCVBUF, &snd_rcv_max, sizeof(snd_rcv_max));
  if (err != 0) {
    s_log << "client_connect: Unable to set receive buffer size: "
          << strerror(errno);
    logger->Log(cantina::LogLevel::Critical, s_log.str());
#if not defined(PLATFORM_ESP)    
    throw std::runtime_error(s_log.str());
 #else
    abort();
#endif       

  }

  err =
    setsockopt(fd, SOL_SOCKET, SO_RCVTIMEO, &rcv_timeout, sizeof(rcv_timeout));
  if (err != 0) {
    s_log << "client_connect: Unable to set receive timeout: "
          << strerror(errno);
    logger->Log(cantina::LogLevel::Critical, s_log.str());
#if not defined(PLATFORM_ESP)    
    throw std::runtime_error(s_log.str());
 #else
    abort();
#endif       
  }


    struct sockaddr_in srv_addr;
    memset((char *) &srv_addr, 0, sizeof(srv_addr));
    srv_addr.sin_port = htons(serverInfo.port);
    srv_addr.sin_family = AF_INET;
    srv_addr.sin_addr.s_addr = htonl(INADDR_ANY);

    err = bind(fd, (struct sockaddr *) &srv_addr, sizeof(srv_addr));
    if (err < 0) {
        s_log << "connect_server: unable to bind to socket: " << strerror(errno);
        logger->Log(cantina::LogLevel::Critical, s_log.str());
        throw std::runtime_error(s_log.str());
    }

    logger->info << "connect_server: port: " << serverInfo.port << " fd: " << fd
                 << std::flush;

#if defined(PLATFORM_ESP)
  cfg = create_config("FDServerReader", 1, 12 * 1024, 5);
  esp_err = esp_pthread_set_cfg(&cfg);
  if(esp_err != ESP_OK) {
   abort();
  }
#endif
    running_threads.emplace_back(&UDPTransport::fd_reader, this);

#if defined(PLATFORM_ESP)
  cfg = create_config("FDServerWriter", 1, 12 * 1024, 5);
  esp_err = esp_pthread_set_cfg(&cfg);
  if(esp_err != ESP_OK) {
   abort();
  }
#endif

    running_threads.emplace_back(&UDPTransport::fd_writer, this);

    return last_conn_id;
}<|MERGE_RESOLUTION|>--- conflicted
+++ resolved
@@ -113,11 +113,10 @@
         data_ctx_it->second.data_ctx_id = data_ctx_id;
         data_ctx_it->second.priority = priority;
         data_ctx_it->second.rx_data.set_limit(tconfig.time_queue_rx_size);
-        data_ctx_it->second.tx_data 
-            = std::make_unique<priority_queue<ConnData>>(tconfig.time_queue_max_duration,
-                                                        tconfig.time_queue_bucket_interval,
-                                                        _tick_service,
-                                                        tconfig.time_queue_init_queue_size);
+        data_ctx_it->second.tx_data = std::make_unique<priority_queue<ConnData>>(tconfig.time_queue_max_duration,
+                                                                                 tconfig.time_queue_bucket_interval,
+                                                                                 _tick_service,
+                                                                                 tconfig.time_queue_init_queue_size);
     }
 
     return data_ctx_id;
@@ -665,9 +664,8 @@
 
                         send_connect_ok(last_conn_id, remote_addr);
 
-                        const auto [conn_it, _] 
-                        = conn_contexts.emplace(last_conn_id,
-                                                std::make_shared<ConnectionContext>());
+                        const auto [conn_it, _] = conn_contexts.emplace(last_conn_id,
+                                                                        std::make_shared<ConnectionContext>());
 
                         auto &conn = *conn_it->second;
 
@@ -1008,7 +1006,6 @@
     return std::nullopt;
 }
 
-<<<<<<< HEAD
 TransportConnId UDPTransport::connect_client() {
     std::stringstream s_log;
 
@@ -1016,14 +1013,21 @@
 
     fd = socket(AF_INET, SOCK_DGRAM, IPPROTO_UDP);
     if (fd == -1) {
-        throw std::runtime_error("socket() failed");
-    }
-
-    size_t snd_rcv_max = UDP_MAX_PACKET_SIZE * 16;   // TODO: Add config for value
-    timeval rcv_timeout{.tv_sec = 0, .tv_usec = 1000};
-
-    int err =
-            setsockopt(fd, SOL_SOCKET, SO_SNDBUF, &snd_rcv_max, sizeof(snd_rcv_max));
+#if defined(PLATFORM_ESP)
+      // TODO: Suhas: Figure out better API than aborting
+      abort();
+#else
+      throw std::runtime_error("socket() failed");
+#endif
+    }
+
+int err = 0;
+#if not defined(PLATFORM_ESP)
+    // TODO: Add config for these values
+    size_t snd_rcv_max = UDP_MAX_PACKET_SIZE * 16;
+    timeval rcv_timeout { .tv_sec = 0, .tv_usec = 1000 };
+
+    err = setsockopt(fd, SOL_SOCKET, SO_SNDBUF, &snd_rcv_max, sizeof(snd_rcv_max));
     if (err != 0) {
         s_log << "client_connect: Unable to set send buffer size: "
               << strerror(errno);
@@ -1032,124 +1036,79 @@
     }
 
     snd_rcv_max = UDP_MAX_PACKET_SIZE * 16; // TODO: Add config for value
-    err =
-            setsockopt(fd, SOL_SOCKET, SO_RCVBUF, &snd_rcv_max, sizeof(snd_rcv_max));
+    err = setsockopt(fd, SOL_SOCKET, SO_RCVBUF, &snd_rcv_max, sizeof(snd_rcv_max));
     if (err != 0) {
         s_log << "client_connect: Unable to set receive buffer size: "
               << strerror(errno);
         logger->Log(cantina::LogLevel::Critical, s_log.str());
         throw std::runtime_error(s_log.str());
     }
-=======
-TransportConnId
-UDPTransport::connect_client()
-{
-  std::stringstream s_log;
->>>>>>> c66c398f
-
-  clientStatus = TransportStatus::Connecting;
-
-  fd = socket(AF_INET, SOCK_DGRAM, IPPROTO_UDP);
-  if (fd == -1) {
-#if defined(PLATFORM_ESP)
-    // TODO: Suhas: Figure out better API than aborting
-    abort();
+#endif
+
+    err = setsockopt(fd, SOL_SOCKET, SO_RCVTIMEO, &rcv_timeout, sizeof(rcv_timeout));
+    if (err != 0) {
+        s_log << "client_connect: Unable to set receive timeout: "
+              << strerror(errno);
+        logger->Log(cantina::LogLevel::Critical, s_log.str());
+#if not defined(PLATFORM_ESP)
+        throw std::runtime_error(s_log.str());
 #else
-    throw std::runtime_error("socket() failed");
-#endif
-  }
-
-int err = 0;
+        abort();
+#endif
+    }
+
+
+    struct sockaddr_in srvAddr;
+    srvAddr.sin_family = AF_INET;
+    srvAddr.sin_addr.s_addr = htonl(INADDR_ANY);
+    srvAddr.sin_port = 0;
+    err = bind(fd, (struct sockaddr *) &srvAddr, sizeof(srvAddr));
+    if (err) {
+        s_log << "client_connect: Unable to bind to socket: " << strerror(errno);
+        logger->Log(cantina::LogLevel::Critical, s_log.str());
 #if not defined(PLATFORM_ESP)
-  // TODO: Add config for these values
-  size_t snd_rcv_max = UDP_MAX_PACKET_SIZE;
-  timeval rcv_timeout { .tv_sec = 0, .tv_usec = 10000 };
-
-  err =
-    setsockopt(fd, SOL_SOCKET, SO_SNDBUF, &snd_rcv_max, sizeof(snd_rcv_max));
-  if (err != 0) {
-    s_log << "client_connect: Unable to set send buffer size: "
-          << strerror(errno);
-    logger->Log(cantina::LogLevel::Critical, s_log.str());
-    throw std::runtime_error(s_log.str());
-  }
-
-  snd_rcv_max = 1000000; // TODO: Add config for value
-  err =
-    setsockopt(fd, SOL_SOCKET, SO_RCVBUF, &snd_rcv_max, sizeof(snd_rcv_max));
-  if (err != 0) {
-    s_log << "client_connect: Unable to set receive buffer size: "
-          << strerror(errno);
-    logger->Log(cantina::LogLevel::Critical, s_log.str());
-    throw std::runtime_error(s_log.str());
-  }
-#endif
-
-  err =
-    setsockopt(fd, SOL_SOCKET, SO_RCVTIMEO, &rcv_timeout, sizeof(rcv_timeout));
-  if (err != 0) {
-    s_log << "client_connect: Unable to set receive timeout: "
-          << strerror(errno);
-    logger->Log(cantina::LogLevel::Critical, s_log.str());
-#if not defined(PLATFORM_ESP)    
-    throw std::runtime_error(s_log.str());
- #else
-    abort();
-#endif       
-  }
-
-
-  struct sockaddr_in srvAddr;
-  srvAddr.sin_family = AF_INET;
-  srvAddr.sin_addr.s_addr = htonl(INADDR_ANY);
-  srvAddr.sin_port = 0;
-  err = bind(fd, (struct sockaddr*)&srvAddr, sizeof(srvAddr));
-  if (err) {
-    s_log << "client_connect: Unable to bind to socket: " << strerror(errno);
-    logger->Log(cantina::LogLevel::Critical, s_log.str());
-#if not defined(PLATFORM_ESP)    
-    throw std::runtime_error(s_log.str());
- #else
-    abort();
-#endif       
-  }
-
-  std::string sPort = std::to_string(htons(serverInfo.port));
-  struct addrinfo hints = {}, *address_list = NULL;
-  hints.ai_family = AF_INET;
-  hints.ai_socktype = SOCK_DGRAM;
-  hints.ai_protocol = IPPROTO_UDP;
-  err = getaddrinfo(
-    serverInfo.host_or_ip.c_str(), sPort.c_str(), &hints, &address_list);
-  if (err) {
-    strerror(1);
-    s_log << "client_connect: Unable to resolve remote ip address: "
-          << strerror(errno);
-    logger->Log(cantina::LogLevel::Critical, s_log.str());
-#if not defined(PLATFORM_ESP)    
-    throw std::runtime_error(s_log.str());
- #else
-    abort();
-#endif       
-  }
-
-  struct addrinfo *item = nullptr, *found_addr = nullptr;
-  for (item = address_list; item != nullptr; item = item->ai_next) {
-    if (item->ai_family == AF_INET && item->ai_socktype == SOCK_DGRAM &&
-        item->ai_protocol == IPPROTO_UDP) {
-      found_addr = item;
-      break;
-    }
-  }
-
-  if (found_addr == nullptr) {
-    logger->critical << "client_connect: No IP address found" << std::flush;
-#if not defined(PLATFORM_ESP)    
-    throw std::runtime_error(s_log.str());
- #else
-    abort();
-#endif       
-  }
+        throw std::runtime_error(s_log.str());
+#else
+        abort();
+#endif
+    }
+
+    std::string sPort = std::to_string(htons(serverInfo.port));
+    struct addrinfo hints = {}, *address_list = NULL;
+    hints.ai_family = AF_INET;
+    hints.ai_socktype = SOCK_DGRAM;
+    hints.ai_protocol = IPPROTO_UDP;
+    err = getaddrinfo(
+            serverInfo.host_or_ip.c_str(), sPort.c_str(), &hints, &address_list);
+    if (err) {
+        strerror(1);
+        s_log << "client_connect: Unable to resolve remote ip address: "
+              << strerror(errno);
+        logger->Log(cantina::LogLevel::Critical, s_log.str());
+#if not defined(PLATFORM_ESP)
+        throw std::runtime_error(s_log.str());
+#else
+        abort();
+#endif
+    }
+
+    struct addrinfo *item = nullptr, *found_addr = nullptr;
+    for (item = address_list; item != nullptr; item = item->ai_next) {
+        if (item->ai_family == AF_INET && item->ai_socktype == SOCK_DGRAM &&
+            item->ai_protocol == IPPROTO_UDP) {
+            found_addr = item;
+            break;
+        }
+    }
+
+    if (found_addr == nullptr) {
+        logger->critical << "client_connect: No IP address found" << std::flush;
+#if not defined(PLATFORM_ESP)
+        throw std::runtime_error(s_log.str());
+#else
+        abort();
+#endif
+    }
 
     struct sockaddr_in *ipv4 = (struct sockaddr_in *) &serverAddr.addr;
     memcpy(ipv4, found_addr->ai_addr, found_addr->ai_addrlen);
@@ -1193,113 +1152,89 @@
     }
 #endif
 
-  running_threads.emplace_back(&UDPTransport::fd_reader, this);
+    running_threads.emplace_back(&UDPTransport::fd_reader, this);
 
 #if defined(PLATFORM_ESP)
-  cfg = create_config("FDWriter", 1, 12 * 1024, 5);
-  esp_err = esp_pthread_set_cfg(&cfg);
-  if(esp_err != ESP_OK) {
-   abort();
-  }
-#endif
-  
-  running_threads.emplace_back(&UDPTransport::fd_writer, this);
-
-  return last_conn_id;
+    cfg = create_config("FDWriter", 1, 12 * 1024, 5);
+    esp_err = esp_pthread_set_cfg(&cfg);
+    if(esp_err != ESP_OK) {
+     abort();
+    }
+#endif
+
+    running_threads.emplace_back(&UDPTransport::fd_writer, this);
+
+    return last_conn_id;
 }
 
 TransportConnId UDPTransport::connect_server() {
     std::stringstream s_log;
 
-  fd = socket(AF_INET, SOCK_DGRAM, IPPROTO_UDP);
-  if (fd < 0) {
-    s_log << "connect_server: Unable to create socket: " << strerror(errno);
-    logger->Log(cantina::LogLevel::Critical, s_log.str());
-#if not defined(PLATFORM_ESP)    
-    throw std::runtime_error(s_log.str());
- #else
-    abort();
-#endif       
-  }
-
-  // set for re-use
-  int one = 1;
-  int err =
-    setsockopt(fd, SOL_SOCKET, SO_REUSEADDR, (const char*)&one, sizeof(one));
-  if (err != 0) {
-    s_log << "connect_server: setsockopt error: " << strerror(errno);
-    logger->Log(cantina::LogLevel::Critical, s_log.str());
-#if not defined(PLATFORM_ESP)    
-    throw std::runtime_error(s_log.str());
- #else
-    abort();
-#endif       
-
-  }
-
-    size_t snd_rcv_max = 2000000;
+    fd = socket(AF_INET, SOCK_DGRAM, IPPROTO_UDP);
+    if (fd < 0) {
+        s_log << "connect_server: Unable to create socket: " << strerror(errno);
+        logger->Log(cantina::LogLevel::Critical, s_log.str());
+#if not defined(PLATFORM_ESP)
+        throw std::runtime_error(s_log.str());
+#else
+        abort();
+#endif
+    }
+
+    // set for re-use
+    int one = 1;
+    int err = setsockopt(fd, SOL_SOCKET, SO_REUSEADDR, (const char *) &one, sizeof(one));
+    if (err != 0) {
+        s_log << "connect_server: setsockopt error: " << strerror(errno);
+        logger->Log(cantina::LogLevel::Critical, s_log.str());
+#if not defined(PLATFORM_ESP)
+        throw std::runtime_error(s_log.str());
+#else
+        abort();
+#endif
+
+    }
+
+    // TODO: Add config for this value
+    size_t snd_rcv_max = UDP_MAX_PACKET_SIZE * 16;
     timeval rcv_timeout{.tv_sec = 0, .tv_usec = 1000};
-<<<<<<< HEAD
-
-    err =
-            setsockopt(fd, SOL_SOCKET, SO_SNDBUF, &snd_rcv_max, sizeof(snd_rcv_max));
+
+    err = setsockopt(fd, SOL_SOCKET, SO_SNDBUF, &snd_rcv_max, sizeof(snd_rcv_max));
     if (err != 0) {
         s_log << "client_connect: Unable to set send buffer size: "
               << strerror(errno);
         logger->Log(cantina::LogLevel::Critical, s_log.str());
+#if not defined(PLATFORM_ESP)
         throw std::runtime_error(s_log.str());
-    }
-
-    err =
-            setsockopt(fd, SOL_SOCKET, SO_RCVBUF, &snd_rcv_max, sizeof(snd_rcv_max));
+#else
+        abort();
+#endif
+    }
+
+    err = setsockopt(fd, SOL_SOCKET, SO_RCVBUF, &snd_rcv_max, sizeof(snd_rcv_max));
     if (err != 0) {
         s_log << "client_connect: Unable to set receive buffer size: "
               << strerror(errno);
         logger->Log(cantina::LogLevel::Critical, s_log.str());
+#if not defined(PLATFORM_ESP)
         throw std::runtime_error(s_log.str());
-    }
-=======
->>>>>>> c66c398f
-
-  err =
-    setsockopt(fd, SOL_SOCKET, SO_SNDBUF, &snd_rcv_max, sizeof(snd_rcv_max));
-  if (err != 0) {
-    s_log << "client_connect: Unable to set send buffer size: "
-          << strerror(errno);
-    logger->Log(cantina::LogLevel::Critical, s_log.str());
-#if not defined(PLATFORM_ESP)    
-    throw std::runtime_error(s_log.str());
- #else
-    abort();
-#endif       
-  }
-
-  err =
-    setsockopt(fd, SOL_SOCKET, SO_RCVBUF, &snd_rcv_max, sizeof(snd_rcv_max));
-  if (err != 0) {
-    s_log << "client_connect: Unable to set receive buffer size: "
-          << strerror(errno);
-    logger->Log(cantina::LogLevel::Critical, s_log.str());
-#if not defined(PLATFORM_ESP)    
-    throw std::runtime_error(s_log.str());
- #else
-    abort();
-#endif       
-
-  }
-
-  err =
-    setsockopt(fd, SOL_SOCKET, SO_RCVTIMEO, &rcv_timeout, sizeof(rcv_timeout));
-  if (err != 0) {
-    s_log << "client_connect: Unable to set receive timeout: "
-          << strerror(errno);
-    logger->Log(cantina::LogLevel::Critical, s_log.str());
-#if not defined(PLATFORM_ESP)    
-    throw std::runtime_error(s_log.str());
- #else
-    abort();
-#endif       
-  }
+#else
+        abort();
+#endif
+
+    }
+
+    err = setsockopt(fd, SOL_SOCKET, SO_RCVTIMEO, &rcv_timeout, sizeof(rcv_timeout));
+    if (err != 0) {
+        s_log << "client_connect: Unable to set receive timeout: "
+              << strerror(errno);
+        logger->Log(cantina::LogLevel::Critical, s_log.str());
+#if not defined(PLATFORM_ESP)
+        throw std::runtime_error(s_log.str());
+#else
+        abort();
+#endif
+    }
 
 
     struct sockaddr_in srv_addr;
@@ -1319,20 +1254,20 @@
                  << std::flush;
 
 #if defined(PLATFORM_ESP)
-  cfg = create_config("FDServerReader", 1, 12 * 1024, 5);
-  esp_err = esp_pthread_set_cfg(&cfg);
-  if(esp_err != ESP_OK) {
-   abort();
-  }
+    cfg = create_config("FDServerReader", 1, 12 * 1024, 5);
+    esp_err = esp_pthread_set_cfg(&cfg);
+    if(esp_err != ESP_OK) {
+     abort();
+    }
 #endif
     running_threads.emplace_back(&UDPTransport::fd_reader, this);
 
 #if defined(PLATFORM_ESP)
-  cfg = create_config("FDServerWriter", 1, 12 * 1024, 5);
-  esp_err = esp_pthread_set_cfg(&cfg);
-  if(esp_err != ESP_OK) {
-   abort();
-  }
+    cfg = create_config("FDServerWriter", 1, 12 * 1024, 5);
+    esp_err = esp_pthread_set_cfg(&cfg);
+    if(esp_err != ESP_OK) {
+     abort();
+    }
 #endif
 
     running_threads.emplace_back(&UDPTransport::fd_writer, this);
