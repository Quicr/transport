#include <cassert>
#include <cstring> // memcpy
#include <iostream>
#include <sstream>
#include <thread>
#include <unistd.h>

#include <arpa/inet.h>
#include <netdb.h>
#if defined(__linux__)
#include <net/ethernet.h>
#include <netpacket/packet.h>
#elif defined(__APPLE__)
#include <net/if_dl.h>
#endif

#include "transport_udp.h"

#if defined(PLATFORM_ESP)
#include <lwip/netdb.h>
#include "lwip/err.h"
#include "lwip/sockets.h"
#include "lwip/sys.h"
#include <lwip/netdb.h>

#include "esp_pthread.h"
#include "freertos/FreeRTOS.h"
#include "freertos/task.h"
#endif

using namespace qtransport;

#if defined (PLATFORM_ESP)
static esp_pthread_cfg_t create_config(const char *name, int core_id, int stack, int prio)
{
    auto cfg = esp_pthread_get_default_config();
    cfg.thread_name = name;
    cfg.pin_to_core = core_id;
    cfg.stack_size = stack;
    cfg.prio = prio;
    return cfg;
}
#endif

UDPTransport::~UDPTransport()
{
  // TODO: Close all streams and connections

  // Stop threads
  stop = true;

  // Clear threads from the queue
  fd_write_queue.stop_waiting();

  // Close socket fd
  if (fd >= 0)
    ::close(fd);

  logger->Log("Closing transport threads");
  for (auto &thread : running_threads) {
    if (thread.joinable())
        thread.join();
  }
}

UDPTransport::UDPTransport(const TransportRemote& server,
                           TransportDelegate& delegate,
                           bool isServerMode,
                           const cantina::LoggerPointer& logger)
  : stop(false)
  , logger(std::make_shared<cantina::Logger>("UDP", logger))
  , fd(-1)
  , isServerMode(isServerMode)
  , serverInfo(server)
  , delegate(delegate)
{
}

TransportStatus
UDPTransport::status() const
{
  return (fd > 0) ? TransportStatus::Ready : TransportStatus::Disconnected;
}

/*
 * UDP doesn't support multiple streams for clients.  This will return the same
 * stream ID used for the context
 */
StreamId
UDPTransport::createStream(
  const qtransport::TransportContextId& context_id,
  [[maybe_unused]] bool use_reliable_transport,
  [[maybe_unused]] uint8_t priority)
{

  if (remote_contexts.count(context_id) == 0) {
    logger->error << "Invalid context id: " << context_id << std::flush;
    return 0; // Error
  }

  auto addr = remote_contexts[context_id];
  return remote_addrs[addr.key].sid;
}

TransportContextId
UDPTransport::start()
{

  if (isServerMode) {
    return connect_server();
  } else {
    return connect_client();
  }

  return 0;
}

void
UDPTransport::closeStream(const TransportContextId& context_id,
                          const StreamId streamId)
{

  if (dequeue_data_map[context_id].count(streamId) > 0) {
    dequeue_data_map[context_id].erase(streamId);
  }
}

bool
UDPTransport::getPeerAddrInfo(const TransportContextId& context_id,
                              sockaddr_storage* addr)
{
  // Locate the given transport context
  auto it = remote_contexts.find(context_id);

  // If not found, return false
  if (it == remote_contexts.end()) return false;

  // Copy the address information
  std::memcpy(addr, &it->second.addr, sizeof(it->second.addr));

  return true;
}

void
UDPTransport::close(const TransportContextId& context_id)
{

  if (isServerMode) {
    addrKey ak;

    addr_to_key(remote_contexts[context_id].addr, ak);

    remote_addrs.erase(ak);
    remote_contexts.erase(context_id);
    dequeue_data_map.erase(context_id);
  }
}

void
UDPTransport::addr_to_key(sockaddr_storage& addr, addrKey& key)
{

  key.port = 0;
  key.ip_lo = 0;
  key.ip_hi = 0;

  switch (addr.ss_family) {
    case AF_INET: {
      sockaddr_in* s = (sockaddr_in*)&addr;

      key.port = s->sin_port;
      key.ip_lo = s->sin_addr.s_addr;
      break;
    }
    default: {
      // IPv6
      sockaddr_in6* s = (sockaddr_in6*)&addr;

      key.port = s->sin6_port;

      key.ip_hi = (uint64_t)&s->sin6_addr;
      key.ip_lo = (uint64_t)&s->sin6_addr + 8;
      break;
    }
  }
}

void
UDPTransport::addr_to_remote(sockaddr_storage& addr, TransportRemote& remote)
{
  char ip[INET6_ADDRSTRLEN];

  remote.proto = TransportProtocol::UDP;

  switch (addr.ss_family) {
    case AF_INET: {
      sockaddr_in* s = (sockaddr_in*)&addr;

      remote.port = s->sin_port;
      inet_ntop(AF_INET, &s->sin_addr, ip, sizeof(ip));
      break;
    }
    default: {
      // IPv6
      sockaddr_in6* s = (sockaddr_in6*)&addr;

      remote.port = s->sin6_port;
      inet_ntop(AF_INET6, &s->sin6_addr, ip, sizeof(ip));
      break;
    }
  }
}

/*
 * Blocking socket writer. This should be called in its own thread
 *
 * Writer will perform the following:
 *  - loop reads data from fd_write_queue and writes it to the socket
 */
void
UDPTransport::fd_writer()
{

  logger->Log("Starting transport writer thread");

  while (not stop) {
    auto cd = fd_write_queue.block_pop();

    if (cd) {
      if ((dequeue_data_map.count(cd->contextId) == 0 || dequeue_data_map[cd->contextId].count(cd->streamId) == 0)
          || remote_contexts.count(cd->contextId) == 0) {
        // Drop/ignore connection data since the connection or stream no
        // longer exists
        continue;
      }

      auto& r = remote_contexts.at(cd->contextId);

      int numSent = sendto(fd,
                           cd.value().data.data(),
                           cd.value().data.size(),
                           0 /*flags*/,
                           (struct sockaddr*)&r.addr,
                           sizeof(sockaddr_in));

      if (numSent < 0) {
        logger->error << "Error sending on UDP socket: " << strerror(errno)
                      << std::flush;

        break;

      } else if (numSent != (int)cd.value().data.size()) {
        continue;
      }
    }
  }

  logger->Log("Done transport writer thread");
}

/*
 * Blocking socket FD reader. This should be called in its own thread.
 *
 * Reader will perform the following:
 *  - Receive data from socket
 *  - Lookup addr in map to find context and name info
 *  - If context doesn't exist, then it's a new connection and the delegate will
 * be called after creating new context
 *  - Create connData and send to queue
 *  - Call on_recv_notify() delegate to notify of new data available. This is
 * not called again if there is still pending data to be dequeued for the same
 * StreamId
 */
void
UDPTransport::fd_reader()
{
<<<<<<< HEAD
  logger.log(LogLevel::info, "Starting transport reader thread");
#if defined(PLATFORM_ESP)
  // TODO (Suhas): Revisit this once we have basic esp functionality working
  const int dataSize = 2048;
#else
  const int dataSize = 65535; // TODO Add config var to set this value.
=======
  logger->Log("Starting transport reader thread");

  const int dataSize = 65535; // TODO Add config var to set this value.  Sizes
>>>>>>> 916b4381
                              // larger than actual MTU require IP frags
#endif
                              // 
  struct sockaddr_storage remoteAddr;
  memset(&remoteAddr, 0, sizeof(remoteAddr));
  socklen_t remoteAddrLen = sizeof(remoteAddr);

  uint8_t data[dataSize];

  while (not stop) {
    int rLen = recvfrom(fd,
                        data,
                        dataSize,
                        0 /*flags*/,
                        (struct sockaddr*)&remoteAddr,
                        &remoteAddrLen);

    if (rLen < 0 || stop) {
      if ((errno == EAGAIN) || (stop)) {
        // timeout on read or stop issued
        continue;

      } else {
        logger->error << "Error reading from UDP socket: " << strerror(errno)
                      << std::flush;
        break;
      }
    }

    if (rLen == 0) {
      continue;
    }

    std::vector<uint8_t> buffer (data, data + rLen);

    connData cd;
    cd.data = buffer;
    cd.streamId = 0;

    addrKey ra_key;
    addr_to_key(remoteAddr, ra_key);

    if (remote_addrs.count(ra_key) == 0) {
      if (isServerMode) {
        // New remote address/connection
        TransportRemote remote;
        addr_to_remote(remoteAddr, remote);

        Addr r;
        r.key = ra_key;
        r.addr_len = remoteAddrLen;
        memcpy(&(r.addr), &remoteAddr, remoteAddrLen);

        ++last_context_id;
        ++last_stream_id;

        remote_contexts[last_context_id] = r;
        remote_addrs[ra_key] = {
          last_context_id,
            last_stream_id,
        };

        cd.contextId = last_context_id;
        cd.streamId = last_stream_id;

        // Create dequeue
        dequeue_data_map[last_context_id][last_stream_id].set_limit(1000);

        cd.contextId = last_context_id;

        // Notify caller that there is a new connection
        delegate.on_new_connection(last_context_id, std::move(remote));

      } else {
        // Client mode doesn't support creating connections based on received
        // packets
        continue;
      }
    } else {
      auto sctx = remote_addrs[ra_key];
      cd.contextId = sctx.tcid;
      cd.streamId = sctx.sid;
    }

    // Add data to caller queue for processing
    auto& dq = dequeue_data_map[cd.contextId][cd.streamId];

    // TODO: Notify caller that packets are being dropped on queue full
    dq.push(cd);

    if (dq.size() < 2) {
      // Notify the caller that there is data to process
      delegate.on_recv_notify(cd.contextId, cd.streamId);
    }
  }

  logger->Log("Done transport reader thread");
}

TransportError
UDPTransport::enqueue(const TransportContextId& context_id,
                      const StreamId& streamId,
                      std::vector<uint8_t>&& bytes,
                      [[maybe_unused]] const uint8_t priority,
                      [[maybe_unused]] const uint32_t ttl_ms)
{
  if (bytes.empty()) {
    return TransportError::None;
  }

  if (remote_contexts.count(context_id) == 0) {
    // Invalid context id
    return TransportError::InvalidContextId;
  }

  if (dequeue_data_map[context_id].count(streamId) == 0) {
    // Invalid stream Id
    return TransportError::InvalidStreamId;
  }

  connData cd;
  cd.data = bytes;
  cd.contextId = context_id;
  cd.streamId = streamId;

  if (not fd_write_queue.push(cd)) {
    return TransportError::QueueFull;
  }

  return TransportError::None;
}

std::optional<std::vector<uint8_t>>
UDPTransport::dequeue(const TransportContextId& context_id,
                      const StreamId& streamId)
{

  if (remote_contexts.count(context_id) == 0) {
    logger->warning << "dequeue: invalid context id: " << context_id
                    << std::flush;
    // Invalid context id
    return std::nullopt;
  }

  if (dequeue_data_map[context_id].count(streamId) == 0) {
    logger->error << "dequeue: invalid stream id: " << streamId << std::flush;

    return std::nullopt;
  }

  auto& dq = dequeue_data_map[context_id][streamId];

  if (dq.size() <= 0) {
    return std::nullopt;
  }

  return dq.pop().value().data;
}

TransportContextId
UDPTransport::connect_client()
{
  std::stringstream s_log;

  fd = socket(AF_INET, SOCK_DGRAM, IPPROTO_UDP);
  if (fd == -1) {
    throw std::runtime_error("socket() failed");
  }

  // TODO: Add config for these values
  size_t snd_rcv_max = 2000000;
  timeval rcv_timeout { .tv_sec = 0, .tv_usec = 10000 };


  int err =
    setsockopt(fd, SOL_SOCKET, SO_SNDBUF, &snd_rcv_max, sizeof(snd_rcv_max));
  if (err != 0) {
    s_log << "client_connect: Unable to set send buffer size: "
          << strerror(errno);
    logger->Log(cantina::LogLevel::Critical, s_log.str());
    throw std::runtime_error(s_log.str());
  }

  err =
    setsockopt(fd, SOL_SOCKET, SO_RCVBUF, &snd_rcv_max, sizeof(snd_rcv_max));
  if (err != 0) {
    s_log << "client_connect: Unable to set receive buffer size: "
          << strerror(errno);
    logger->Log(cantina::LogLevel::Critical, s_log.str());
    throw std::runtime_error(s_log.str());
  }

  err =
    setsockopt(fd, SOL_SOCKET, SO_RCVTIMEO, &rcv_timeout, sizeof(rcv_timeout));
  if (err != 0) {
    s_log << "client_connect: Unable to set receive timeout: "
          << strerror(errno);
    logger->Log(cantina::LogLevel::Critical, s_log.str());
    throw std::runtime_error(s_log.str());
  }


  struct sockaddr_in srvAddr;
  srvAddr.sin_family = AF_INET;
  srvAddr.sin_addr.s_addr = htonl(INADDR_ANY);
  srvAddr.sin_port = 0;
  err = bind(fd, (struct sockaddr*)&srvAddr, sizeof(srvAddr));
  if (err) {
    s_log << "client_connect: Unable to bind to socket: " << strerror(errno);
    logger->Log(cantina::LogLevel::Critical, s_log.str());
    throw std::runtime_error(s_log.str());
  }

  std::string sPort = std::to_string(htons(serverInfo.port));
  struct addrinfo hints = {}, *address_list = NULL;
  hints.ai_family = AF_INET;
  hints.ai_socktype = SOCK_DGRAM;
  hints.ai_protocol = IPPROTO_UDP;
  err = getaddrinfo(
    serverInfo.host_or_ip.c_str(), sPort.c_str(), &hints, &address_list);
  if (err) {
    strerror(1);
    s_log << "client_connect: Unable to resolve remote ip address: "
          << strerror(errno);
    logger->Log(cantina::LogLevel::Critical, s_log.str());
    throw std::runtime_error(s_log.str());
  }

  struct addrinfo *item = nullptr, *found_addr = nullptr;
  for (item = address_list; item != nullptr; item = item->ai_next) {
    if (item->ai_family == AF_INET && item->ai_socktype == SOCK_DGRAM &&
        item->ai_protocol == IPPROTO_UDP) {
      found_addr = item;
      break;
    }
  }

  if (found_addr == nullptr) {
    logger->critical << "client_connect: No IP address found" << std::flush;
    throw std::runtime_error("client_connect: No IP address found");
  }

  struct sockaddr_in* ipv4 = (struct sockaddr_in*)&serverAddr.addr;
  memcpy(ipv4, found_addr->ai_addr, found_addr->ai_addrlen);
  ipv4->sin_port = htons(serverInfo.port);
  serverAddr.addr_len = sizeof(sockaddr_in);

  freeaddrinfo(address_list);

  addrKey sa_key;
  addr_to_key(serverAddr.addr, sa_key);

  serverAddr.key = sa_key;

  ++last_context_id;
  ++last_stream_id;

  remote_contexts[last_context_id] = serverAddr;
  remote_addrs[sa_key] = { last_context_id, last_stream_id};

  // Create dequeue
  dequeue_data_map[last_context_id][last_stream_id].set_limit(50000);

  // Notify caller that the connection is now ready
  delegate.on_connection_status(last_context_id, TransportStatus::Ready);

  #if defined(PLATFORM_ESP)
  auto cfg = create_config("FDReader", 1, 12 * 1024, 5);
  auto esp_err = esp_pthread_set_cfg(&cfg);
  if(esp_err != ESP_OK) {
    s_log << "esp_pthread_set_cfg failed " << esp_err_to_name(esp_err);
    logger.log(LogLevel::info, s_log.str());
    throw std::runtime_error(s_log.str());
  }
  #endif
  running_threads.emplace_back(&UDPTransport::fd_reader, this);

  #if defined(PLATFORM_ESP)
  auto cfg = create_config("FDWriter", 1, 12 * 1024, 5);
  auto esp_err = esp_pthread_set_cfg(&cfg);
  if(esp_err != ESP_OK) {
    s_log << "esp_pthread_set_cfg failed " << esp_err_to_name(esp_err);
    logger.log(LogLevel::info, s_log.str());
    throw std::runtime_error(s_log.str());
  }
  #endif
  
  running_threads.emplace_back(&UDPTransport::fd_writer, this);

  return last_context_id;
}

TransportContextId
UDPTransport::connect_server()
{
  std::stringstream s_log;

  fd = socket(AF_INET, SOCK_DGRAM, IPPROTO_UDP);
  if (fd < 0) {
    s_log << "connect_server: Unable to create socket: " << strerror(errno);
    logger->Log(cantina::LogLevel::Critical, s_log.str());
    throw std::runtime_error(s_log.str());
  }

  // set for re-use
  int one = 1;
  int err =
    setsockopt(fd, SOL_SOCKET, SO_REUSEADDR, (const char*)&one, sizeof(one));
  if (err != 0) {
    s_log << "connect_server: setsockopt error: " << strerror(errno);
    logger->Log(cantina::LogLevel::Critical, s_log.str());
    throw std::runtime_error(s_log.str());
  }

  // TODO: Add config for this value
  size_t snd_rcv_max = 2000000;
  timeval rcv_timeout { .tv_sec = 0, .tv_usec = 10000 };

  err =
    setsockopt(fd, SOL_SOCKET, SO_SNDBUF, &snd_rcv_max, sizeof(snd_rcv_max));
  if (err != 0) {
    s_log << "client_connect: Unable to set send buffer size: "
          << strerror(errno);
    logger->Log(cantina::LogLevel::Critical, s_log.str());
    throw std::runtime_error(s_log.str());
  }

  err =
    setsockopt(fd, SOL_SOCKET, SO_RCVBUF, &snd_rcv_max, sizeof(snd_rcv_max));
  if (err != 0) {
    s_log << "client_connect: Unable to set receive buffer size: "
          << strerror(errno);
    logger->Log(cantina::LogLevel::Critical, s_log.str());
    throw std::runtime_error(s_log.str());
  }

  err =
    setsockopt(fd, SOL_SOCKET, SO_RCVTIMEO, &rcv_timeout, sizeof(rcv_timeout));
  if (err != 0) {
    s_log << "client_connect: Unable to set receive timeout: "
          << strerror(errno);
    logger->Log(cantina::LogLevel::Critical, s_log.str());
    throw std::runtime_error(s_log.str());
  }


  struct sockaddr_in srv_addr;
  memset((char*)&srv_addr, 0, sizeof(srv_addr));
  srv_addr.sin_port = htons(serverInfo.port);
  srv_addr.sin_family = AF_INET;
  srv_addr.sin_addr.s_addr = htonl(INADDR_ANY);

  err = bind(fd, (struct sockaddr*)&srv_addr, sizeof(srv_addr));
  if (err < 0) {
    s_log << "connect_server: unable to bind to socket: " << strerror(errno);
    logger->Log(cantina::LogLevel::Critical, s_log.str());
    throw std::runtime_error(s_log.str());
  }

  logger->info << "connect_server: port: " << serverInfo.port << " fd: " << fd
               << std::flush;

  running_threads.emplace_back(&UDPTransport::fd_reader, this);
  running_threads.emplace_back(&UDPTransport::fd_writer, this);

  return last_context_id;
}<|MERGE_RESOLUTION|>--- conflicted
+++ resolved
@@ -274,21 +274,14 @@
 void
 UDPTransport::fd_reader()
 {
-<<<<<<< HEAD
-  logger.log(LogLevel::info, "Starting transport reader thread");
+  logger->Log(cantina::LogLevel::Info, "Starting transport reader thread");
 #if defined(PLATFORM_ESP)
   // TODO (Suhas): Revisit this once we have basic esp functionality working
   const int dataSize = 2048;
 #else
   const int dataSize = 65535; // TODO Add config var to set this value.
-=======
-  logger->Log("Starting transport reader thread");
-
-  const int dataSize = 65535; // TODO Add config var to set this value.  Sizes
->>>>>>> 916b4381
                               // larger than actual MTU require IP frags
 #endif
-                              // 
   struct sockaddr_storage remoteAddr;
   memset(&remoteAddr, 0, sizeof(remoteAddr));
   socklen_t remoteAddrLen = sizeof(remoteAddr);
@@ -557,18 +550,18 @@
   auto esp_err = esp_pthread_set_cfg(&cfg);
   if(esp_err != ESP_OK) {
     s_log << "esp_pthread_set_cfg failed " << esp_err_to_name(esp_err);
-    logger.log(LogLevel::info, s_log.str());
+    logger.log(LogLevel::Info, s_log.str());
     throw std::runtime_error(s_log.str());
   }
   #endif
   running_threads.emplace_back(&UDPTransport::fd_reader, this);
 
   #if defined(PLATFORM_ESP)
-  auto cfg = create_config("FDWriter", 1, 12 * 1024, 5);
-  auto esp_err = esp_pthread_set_cfg(&cfg);
+  cfg = create_config("FDWriter", 1, 12 * 1024, 5);
+  esp_err = esp_pthread_set_cfg(&cfg);
   if(esp_err != ESP_OK) {
     s_log << "esp_pthread_set_cfg failed " << esp_err_to_name(esp_err);
-    logger.log(LogLevel::info, s_log.str());
+    logger.log(LogLevel::Info, s_log.str());
     throw std::runtime_error(s_log.str());
   }
   #endif
