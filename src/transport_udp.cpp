#include <cassert>
#include <cstring> // memcpy
#include <iostream>
#include <thread>
#include <unistd.h>

#include <sys/socket.h>
#include <arpa/inet.h>
#include <netdb.h>

#if defined(__linux__)
#include <net/ethernet.h>
#include <netpacket/packet.h>
#elif defined(__APPLE__)

#include <net/if_dl.h>

#endif

#include "transport_udp.h"

#if defined(PLATFORM_ESP)
#include <lwip/netdb.h>
#include "lwip/err.h"
#include "lwip/sockets.h"
#include "lwip/sys.h"
#include <lwip/netdb.h>

#include "esp_pthread.h"
#include "freertos/FreeRTOS.h"
#include "freertos/task.h"
#endif

using namespace qtransport;

#if defined (PLATFORM_ESP)
static esp_pthread_cfg_t create_config(const char *name, int core_id, int stack, int prio)
{
    auto cfg = esp_pthread_get_default_config();
    cfg.thread_name = name;
    cfg.pin_to_core = core_id;
    cfg.stack_size = stack;
    cfg.prio = prio;
    return cfg;
}
#endif

UDPTransport::~UDPTransport() {
    // TODO: Close all streams and connections

    // Stop threads
    _stop = true;

    // Close socket fd
    if (_fd >= 0)
        ::close(_fd);

    _logger->Log("Closing transport threads");
    for (auto &thread: _running_threads) {
        if (thread.joinable())
            thread.join();
    }
}

UDPTransport::UDPTransport(const TransportRemote &server,
                           const TransportConfig& tcfg,
                           TransportDelegate &delegate,
                           bool isServerMode,
                           const cantina::LoggerPointer &logger)
        : _stop(false),
    _logger(std::make_shared<cantina::Logger>("UDP", logger)),
    _tconfig(tcfg),
    _fd(-1),
    _isServerMode(isServerMode),
    _serverInfo(server), _delegate(delegate) {
    _tick_service = std::make_shared<threaded_tick_service>();
}

TransportStatus UDPTransport::status() const {
    if (_stop) {
        return TransportStatus::Shutdown;
    } else if (_isServerMode && _fd > 0) {
        return TransportStatus::Ready;
    } else if (!_isServerMode) {
        return _clientStatus;
    }
<<<<<<< HEAD
    return _clientStatus;
=======
    return clientStatus;
>>>>>>> 6e97dae6
}

DataContextId UDPTransport::createDataContext(const qtransport::TransportConnId conn_id,
                                              [[maybe_unused]] bool use_reliable_transport,
                                              uint8_t priority,
                                              [[maybe_unused]] bool bidir) {

    [[maybe_unused]] const std::lock_guard<std::mutex> wl(_writer_mutex);
    [[maybe_unused]] const std::lock_guard<std::mutex> rl(_reader_mutex);

    const auto conn_it = _conn_contexts.find(conn_id);

    if (conn_it == _conn_contexts.end()) {
        _logger->error << "Failed to create data context, invalid connection id: " << conn_id << std::flush;
        return 0; // Error
    }

    auto& conn = *conn_it->second;

    const auto data_ctx_id = conn.next_data_ctx_id++;

    const auto& [data_ctx_it, is_new] = conn.data_contexts.try_emplace(data_ctx_id);

    if (is_new) {
        _logger->info << "Creating data context conn_id: " << conn_id
                     << " data_ctx_id: " << data_ctx_id
                     << std::flush;
        data_ctx_it->second.data_ctx_id = data_ctx_id;
        data_ctx_it->second.priority = priority;
        data_ctx_it->second.rx_data.set_limit(_tconfig.time_queue_rx_size);
    }

    return data_ctx_id;
}

TransportConnId UDPTransport::start(std::shared_ptr<safe_queue<MetricsConnSample>> metrics_conn_samples,
                                    std::shared_ptr<safe_queue<MetricsDataSample>> metrics_data_samples) {

    this->metrics_conn_samples = std::move(metrics_conn_samples);
    this->metrics_data_samples = std::move(metrics_data_samples);

    if (_isServerMode) {
        return connect_server();
    }

    return connect_client();
}

void UDPTransport::deleteDataContext(const TransportConnId& conn_id, DataContextId data_ctx_id) {
    [[maybe_unused]] const std::lock_guard<std::mutex> wl(_writer_mutex);
    [[maybe_unused]] const std::lock_guard<std::mutex> rl(_reader_mutex);

    auto conn_it = _conn_contexts.find(conn_id);
    if (conn_it != _conn_contexts.end()) {
        _logger->info << "Delete data context id: " << data_ctx_id << " in conn_id: " << conn_id << std::flush;
        conn_it->second->data_contexts.erase(data_ctx_id);
    }
}

void UDPTransport::setRemoteDataCtxId(const TransportConnId conn_id,
                                      const DataContextId data_ctx_id,
                                      const DataContextId remote_data_ctx_id) {

    const std::lock_guard<std::mutex> _(_writer_mutex);

    auto conn_it = _conn_contexts.find(conn_id);
    if (conn_it != _conn_contexts.end()) {
        const auto data_ctx_it = conn_it->second->data_contexts.find(data_ctx_id);
        if (data_ctx_it != conn_it->second->data_contexts.end()) {
            _logger->debug << "Setting remote data context id conn_id: " << conn_id
                          << " data_ctx_id: " << data_ctx_id
                          << " remote_data_ctx_id: " << remote_data_ctx_id
                          << std::flush;
            data_ctx_it->second.remote_data_ctx_id = remote_data_ctx_id;
            data_ctx_it->second.remote_data_ctx_id_V = std::move(to_uintV(remote_data_ctx_id));
        }
    }
}

bool UDPTransport::getPeerAddrInfo(const TransportConnId &conn_id,
                                   sockaddr_storage *addr) {
    // Locate the given transport context
    auto it = _conn_contexts.find(conn_id);

    // If not found, return false
    if (it == _conn_contexts.end()) return false;

    // Copy the address information
    std::memcpy(addr, &it->second->addr, sizeof(it->second->addr));

    return true;
}

void UDPTransport::close(const TransportConnId &conn_id, uint64_t app_reason_code) {

    _logger->debug << "Close UDP conn_id: " << conn_id << std::flush;

    std::unique_lock<std::mutex> wlock(_writer_mutex);
    std::unique_lock<std::mutex> rlock(_reader_mutex);

    auto conn_it = _conn_contexts.find(conn_id);
    if (conn_it != _conn_contexts.end()) {

        if (conn_it->second->status == TransportStatus::Ready) {
            send_disconnect(conn_it->second->id, conn_it->second->addr);
        }

        _addr_conn_contexts.erase(conn_it->second->addr.id);
        _conn_contexts.erase(conn_it);

        if (!_isServerMode) {
            _stop = true;
        }

        wlock.unlock(); // Make sure to not lock when calling delegates
        rlock.unlock(); // Make sure to not lock when calling delegates
        _delegate.on_connection_status(conn_id, TransportStatus::Disconnected);
        return;
    }
}

AddrId UDPTransport::create_addr_id(const sockaddr_storage &addr) {
    AddrId id;

    switch (addr.ss_family) {
        case AF_INET: {
            sockaddr_in *s = (sockaddr_in *) &addr;

            id.port = s->sin_port;
            id.ip_lo = s->sin_addr.s_addr;
            break;
        }
        default: {
            // IPv6
            sockaddr_in6 *s = (sockaddr_in6 *) &addr;

            id.port = s->sin6_port;

            id.ip_hi = (uint64_t) &s->sin6_addr;
            id.ip_lo = (uint64_t) &s->sin6_addr + 8;
            break;
        }
    }

    return std::move(id);
}

TransportRemote UDPTransport::create_addr_remote(const sockaddr_storage &addr) {
    TransportRemote remote;

    char ip[INET6_ADDRSTRLEN];

    remote.proto = TransportProtocol::UDP;

    switch (addr.ss_family) {
        case AF_INET: {
            sockaddr_in *s = (sockaddr_in *) &addr;

            remote.port = s->sin_port;
            inet_ntop(AF_INET, &s->sin_addr, ip, sizeof(ip));
            break;
        }
        case AF_INET6: {
            // IPv6
            sockaddr_in6 *s = (sockaddr_in6 *) &addr;

            remote.port = s->sin6_port;
            inet_ntop(AF_INET6, &s->sin6_addr, ip, sizeof(ip));
            break;
        }
        default:
            _logger->error << "Unknown AFI: " << static_cast<int>(addr.ss_family) << std::flush;
            break;
    }

    return std::move(remote);
}

bool UDPTransport::send_connect(const TransportConnId conn_id, const Addr& addr) {
    UdpProtocol::ConnectMsg chdr {};

    chdr.idle_timeout = 20;

    int numSent = sendto(_fd,
                         (uint8_t *)&chdr,
                         sizeof(chdr),
                         0 /*flags*/,
                         (struct sockaddr *) &addr.addr,
                         addr.addr_len);


    if (numSent < 0) {
        _logger->error << "conn_id: " << conn_id
                      << " Error sending CONNECT to UDP socket: " << strerror(errno)
                      << std::flush;

        return false;

    } else if (numSent != sizeof(chdr)) {
        _logger->info << "conn_id: " << conn_id
                     << " Failed to send CONNECT message, sent: " << numSent
                     << std::flush;
        return false;
    }

    return true;
}

bool UDPTransport::send_connect_ok(const TransportConnId conn_id, const Addr& addr) {
    UdpProtocol::ConnectOkMsg hdr {};

    int numSent = sendto(_fd,
                         (uint8_t *)&hdr,
                         sizeof(hdr),
                         0 /*flags*/,
                         (struct sockaddr *) &addr.addr,
                         addr.addr_len);


    if (numSent < 0) {
        _logger->error << "conn_id: " << conn_id
                      << " Error sending CONNECT OK to UDP socket: " << strerror(errno)
                      << std::flush;

        return false;

    } else if (numSent != sizeof(hdr)) {
        _logger->info << "conn_id: " << conn_id
                     << " Failed to send CONNECT OK message, sent: " << numSent
                     << std::flush;
        return false;
    }

    return true;
}

bool UDPTransport::send_disconnect(const TransportConnId conn_id, const Addr& addr) {
    UdpProtocol::DisconnectMsg dhdr {};

    int numSent = sendto(_fd,
                         (uint8_t *)&dhdr,
                         sizeof(dhdr),
                         0 /*flags*/,
                         (struct sockaddr *) &addr.addr,
                         addr.addr_len);


    if (numSent < 0) {
        _logger->error << "conn_id: " << conn_id
                      << " Error sending DISCONNECT to UDP socket: " << strerror(errno)
                      << std::flush;

        return false;

    } else if (numSent != sizeof(dhdr)) {
        _logger->info << "conn_id: " << conn_id
                     << " Failed to send DISCONNECT message, sent: " << numSent
                     << std::flush;
        return false;
    }

    return true;
}

bool UDPTransport::send_keepalive(ConnectionContext& conn) {
    UdpProtocol::KeepaliveMsg khdr {};

    const auto current_tick = _tick_service->get_ticks(std::chrono::milliseconds(1));
    khdr.ticks_ms = current_tick - conn.tx_next_report_tick;

    _logger->debug << "conn_id: " << conn.id
                  << " send KEEPALIVE" << std::flush;

    int numSent = sendto(_fd,
                         (uint8_t *)&khdr,
                         sizeof(khdr),
                         0 /*flags*/,
                         (struct sockaddr *) &conn.addr.addr,
                         conn.addr.addr_len);


    if (numSent < 0) {
        _logger->error << "conn_id: " << conn.id
                      << " Error sending KEEPALIVE to UDP socket: " << strerror(errno)
                      << std::flush;

        return false;

    } else if (numSent != sizeof(khdr)) {
        _logger->info << "conn_id: " << conn.id
                     << " Failed to send KEEPALIVE message, sent: " << numSent
                     << std::flush;
        return false;
    }

    return true;
}

bool UDPTransport::send_report(ConnectionContext& conn) {
    int numSent = sendto(_fd,
                         (uint8_t *)&conn.report,
                         sizeof(conn.report),
                         0 /*flags*/,
                         (struct sockaddr *) &conn.addr.addr,
                         conn.addr.addr_len);


    if (numSent < 0) {
        _logger->error << "conn_id: " << conn.id
                      << " Error sending REPORT to UDP socket: " << strerror(errno)
                      << std::flush;

        return false;

    } else if (numSent != sizeof(conn.report)) {
        _logger->info << "conn_id: " << conn.id
                     << " Failed to send REPORT message, sent: " << numSent
                     << std::flush;
        return false;
    }

    conn.report.metrics.duration_ms = 0;
    conn.report.metrics.total_bytes = 0;
    conn.report.metrics.total_packets = 0;

    return true;
}


bool UDPTransport::send_data(ConnectionContext& conn, DataContext& data_ctx, const ConnData& cd, bool discard) {
    UdpProtocol::DataMsg dhdr {};
    uint8_t data[UDP_MAX_PACKET_SIZE] {0};

    if (discard) {
        dhdr.flags.discard = 1;
    }

    const auto current_tick = _tick_service->get_ticks(std::chrono::milliseconds(1));

    if (current_tick >= conn.tx_next_report_tick) {
        // New report ID
        auto& prev_report = conn.tx_prev_reports[(conn.tx_report_id % conn.tx_prev_reports.size())];
        prev_report.report_id = conn.tx_report_id++;
        prev_report.metrics = conn.tx_report_metrics;

        conn.tx_report_start_tick = current_tick;
        conn.tx_report_metrics = {};

        conn.tx_next_report_tick = current_tick + conn.tx_report_interval_ms;
    }

    dhdr.report_id = conn.tx_report_id;
    dhdr.ticks_ms = current_tick - conn.tx_report_start_tick;

    auto data_len = sizeof(dhdr) + cd.data.size();
    data_len += discard ? 1 :  data_ctx.remote_data_ctx_id_V.size();

    if (data_len > sizeof(data)) {
        _logger->error << "conn_id: " << conn.id << " data_len: " << data_len << " is too large" << std::flush;
        return false;
    }


    auto data_p = data;
    memcpy(data_p, &dhdr, sizeof(dhdr));
    data_p += sizeof(dhdr);

    if (discard) {
        uint8_t zero = 0;
        conn.metrics.tx_discard_objects++;

        _logger->debug << "Sending discard data size: " << cd.data.size() << std::flush;
        memcpy(data_p, &zero, 1);
        data_p++;

    } else {
        memcpy(data_p, data_ctx.remote_data_ctx_id_V.data(), data_ctx.remote_data_ctx_id_V.size());
        data_p += data_ctx.remote_data_ctx_id_V.size();
    }

    memcpy(data_p, cd.data.data(), cd.data.size());

    int numSent = sendto(_fd,
                         data,
                         data_len,
                         0 /*flags*/,
                         (struct sockaddr *) &conn.addr.addr,
                         conn.addr.addr_len);

    if (numSent < 0) {
        _logger->error << "conn_id: " << conn.id
                      << " Error sending DATA to UDP socket: " << strerror(errno)
                      << std::flush;

        return false;

    } else if (numSent != data_len) {
        _logger->info << "conn_id: " << conn.id
                     << " Failed to send DATA len: " << data_len << ", sent: " << numSent
                     << std::flush;
        return false;
    }

    conn.tx_report_metrics.total_bytes += cd.data.size();
    conn.tx_report_metrics.total_packets++;

    if (conn.last_tx_msg_tick)
        conn.tx_report_metrics.duration_ms += current_tick - conn.last_tx_msg_tick;

    return true;
}


/*
 * Blocking socket writer. This should be called in its own thread
 *
 * Writer will perform the following:
 *  - loop reads data from fd_write_queue and writes it to the socket
 */
void UDPTransport::fd_writer() {
    timeval to;
    to.tv_usec = 1000;
    to.tv_sec = 0;

    _logger->Log("Starting transport writer thread");

    bool sent_data = false;
    int all_empty_count = 0;
    std::unique_lock<std::mutex> lock(_writer_mutex);

    while (not _stop) {
        sent_data = false;

        bool unlock = true;

        // Check each connection context for data to send
        for (const auto& [conn_id, conn]: _conn_contexts) {
            const auto current_tick = _tick_service->get_ticks(std::chrono::milliseconds (1));

            // Check if idle
            if (conn->last_rx_msg_tick && current_tick - conn->last_rx_msg_tick >= conn->idle_timeout_ms) {
                _logger->error << "conn_id: " << conn_id << " TIME OUT, disconnecting connection" << std::flush;
                unlock = false;
                lock.unlock();
                close(conn_id);
                break; // Don't continue with for loop since iterator will be invalidated upon close
            }

            // Shape flow by only processing data if wait for tick value is less than or equal to current tick
            if (conn->wait_for_tick > current_tick) {
                continue;
            }

            if (conn->tx_data->empty()) { // No data, go to next connection
                // Send keepalive if needed
                if (conn->last_tx_msg_tick && current_tick - conn->last_tx_msg_tick > conn->ka_interval_ms) {
                    conn->last_tx_msg_tick = current_tick;
                    send_keepalive(*conn);
                }
                continue;
            }

            auto cd = conn->tx_data->pop_front();

            if (!cd.has_value) {
                // Send keepalive if needed
                if (conn->last_tx_msg_tick && current_tick - conn->last_tx_msg_tick > conn->ka_interval_ms) {
                    conn->last_tx_msg_tick = current_tick;
                    send_keepalive(*conn);
                }

                sent_data = true; // Don't treat this as data not sent, which causes a pause
                continue; // Data maybe null if time queue has a delay in pop
            }

            const auto data_ctx_it = conn->data_contexts.find(cd.value.data_ctx_id);
            if (data_ctx_it == conn->data_contexts.end()) {
                _logger->warning << "No data context, ignoring"
                                << " conn_id: " << conn_id
                                << " data_ctx_id: " << cd.value.data_ctx_id
                                << std::flush;
                conn->metrics.tx_no_context++;
                continue;
            }

            data_ctx_it->second.metrics.tx_queue_expired += cd.expired_count;

            cd.value.trace.push_back({"transport_udp:send_data", cd.value.trace.front().start_time});

            if (!cd.value.trace.empty() && cd.value.trace.back().delta > 60000) {

                _logger->info << "MethodTrace conn_id: " << cd.value.conn_id
                             << " data_ctx_id: " << cd.value.data_ctx_id
                             << " priority: " << static_cast<int>(cd.value.priority);
                for (const auto &ti: cd.value.trace) {
                    _logger->info << " " << ti.method << ": " << ti.delta << " ";
                }

                _logger->info << " total_duration: " << cd.value.trace.back().delta << std::flush;
            }

            if (! send_data(*conn, data_ctx_it->second, cd.value, (cd.value.priority ? false : true))) {
                continue;
            }

            data_ctx_it->second.metrics.tx_bytes += cd.value.data.size();
            data_ctx_it->second.metrics.tx_objects++;

            sent_data = true;

            conn->last_tx_msg_tick = current_tick;

            // Calculate the wait for tick value
            conn->running_wait_us += static_cast<int>(cd.value.data.size() / conn->bytes_per_us);

            if (conn->running_wait_us > 1000) {
                conn->wait_for_tick = current_tick + conn->running_wait_us / 1000;

                conn->running_wait_us %= 1000; // Set running age to remainder value less than a tick
                //conn->running_wait_us = 0;
            }
        }

        if (unlock) lock.unlock();

        if (!sent_data) {
            all_empty_count++;

            if (all_empty_count > 5) {
                all_empty_count = 1;
                to.tv_usec = 300;
                select(0, NULL, NULL, NULL, &to);
            }
        }

        lock.lock();
    }

    _logger->Log("Done transport writer thread");
}

/*
 * Blocking socket FD reader. This should be called in its own thread.
 *
 * Reader will perform the following:
 *  - Receive data from socket
 *  - Lookup addr in map to find context and name info
 *  - If context doesn't exist, then it's a new connection and the delegate will
 * be called after creating new context
 *  - Create ConnData and send to queue
 *  - Call on_recv_notify() delegate to notify of new data available. This is
 * not called again if there is still pending data to be dequeued for the same
 * StreamId
 */
void
UDPTransport::fd_reader() {
    _logger->Log(cantina::LogLevel::Info, "Starting transport reader thread");
 #if defined(PLATFORM_ESP)
  // TODO (Suhas): Revisit this once we have basic esp functionality working
  const int dataSize = 2048;
#else
  const int dataSize = UDP_MAX_PACKET_SIZE; // TODO Add config var to set this value.  Sizes
    // larger than actual MTU require IP frags
#endif
    uint8_t data[dataSize];

    std::unique_lock<std::mutex> lock(_reader_mutex);
    lock.unlock();      // Will lock later in while loop

    while (not _stop) {
        Addr remote_addr;

        int rLen = recvfrom(_fd,
                            data,
                            dataSize,
                            0 /*flags*/,
                            (struct sockaddr *) &remote_addr.addr,
                            &remote_addr.addr_len);

        if (rLen < 0 || _stop) {
            if ((errno == EAGAIN) || (_stop)) {
                // timeout on read or stop issued
                continue;

            } else {
                _logger->error << "Error reading from UDP socket: " << strerror(errno)
                              << std::flush;
                break;
            }
        }

        if (rLen == 0) {
            continue;
        }

        if (data[0] != UdpProtocol::PROTOCOL_VERSION) {
            // TODO: Add metrics to track discards on invalid received message
            continue;
        }

        const auto current_tick = _tick_service->get_ticks(std::chrono::milliseconds(1));

        remote_addr.id = create_addr_id(remote_addr.addr);

        lock.lock();
        const auto a_conn_it = _addr_conn_contexts.find(remote_addr.id);

        switch (static_cast<UdpProtocol::ProtocolType>(data[1])) { // Process based on type of message
            case UdpProtocol::ProtocolType::CONNECT: {
                UdpProtocol::ConnectMsg chdr;
                memcpy(&chdr, data, sizeof(chdr));

                if (chdr.idle_timeout == 0) {
                    // TODO: Add metric for invalid idle_timeout
                    _logger->debug << "Invalid zero idle timeout for new connection, ignoring" << std::flush;
                    lock.unlock();
                    continue;
                }

                if (a_conn_it == _addr_conn_contexts.end()) { // New connection
                    if (_isServerMode) {
                        ++_last_conn_id;

                        send_connect_ok(_last_conn_id, remote_addr);

                        const auto [conn_it, _] = _conn_contexts.emplace(_last_conn_id,
                                                                        std::make_shared<ConnectionContext>());

                        auto &conn = *conn_it->second;
                        conn.tx_data = std::make_unique<priority_queue<ConnData>>(_tconfig.time_queue_max_duration,
                                                                                  _tconfig.time_queue_bucket_interval,
                                                                                  _tick_service,
                                                                                  _tconfig.time_queue_init_queue_size);
                        conn.addr = remote_addr;
                        conn.id = _last_conn_id;

                        conn.tx_report_interval_ms = _tconfig.time_queue_rx_size; // TODO: this temp to set this via UI

                        conn.last_rx_msg_tick = _tick_service->get_ticks(std::chrono::milliseconds(1));

                        conn.idle_timeout_ms = chdr.idle_timeout * 1000;
                        conn.ka_interval_ms = conn.idle_timeout_ms / 3;

                        // TODO: Consider adding BW in connect message to convey what the receiver would like to receive
                        conn.set_KBps(6250); // Set to 50Mbps connection rate

                        _addr_conn_contexts.emplace(remote_addr.id, conn_it->second); // Add to the addr lookup map

                        lock.unlock(); // no need to hold lock, especially with a call to a delegate
                        createDataContext(conn.id, false, 2, false);

                        // New remote address/connection
                        const TransportRemote remote = create_addr_remote(remote_addr.addr);

                        _logger->info << "New Connection from " << remote.host_or_ip
                                      << " port: " << remote.port << std::flush;

                        // Notify caller that there is a new connection
                        _delegate.on_new_connection(_last_conn_id, std::move(remote));
                        continue;

                    } else {
                        /*
                         * Client mode doesn't support creating connections based on received
                         * packets. This will happen when there are scanners/etc. sending random data to this socket
                         */
                        lock.unlock();
                        continue;
                    }
                } else {
                    // Connection already exists, update idle timeout
                    a_conn_it->second->idle_timeout_ms = chdr.idle_timeout * 1000;
                    a_conn_it->second->ka_interval_ms = a_conn_it->second->idle_timeout_ms / 3;
                    lock.unlock();
                    continue;
                }
                break;
            }
            case UdpProtocol::ProtocolType::CONNECT_OK: {
                if (!_isServerMode) {
                    _clientStatus = TransportStatus::Ready;
                }

                if (a_conn_it != _addr_conn_contexts.end()) {
                    _logger->info << "conn_id: " << a_conn_it->second->id
                                 << " received CONNECT_OK" << std::flush;

                    a_conn_it->second->status = TransportStatus::Ready;
                }

                break;
            }
            case UdpProtocol::ProtocolType::DISCONNECT: {
                if (!_isServerMode) {
                    _clientStatus = TransportStatus::Disconnected;
                }

                if (a_conn_it != _addr_conn_contexts.end()) {
                    _logger->info << "conn_id: " << a_conn_it->second->id
                                 << " received DISCONNECT" << std::flush;

                    a_conn_it->second->status = TransportStatus::Disconnected;
                    lock.unlock();
                    const auto conn_id = a_conn_it->second->id;
                    close(conn_id);
                    continue;
                }
                break;
            }
            case UdpProtocol::ProtocolType::KEEPALIVE: {
                if (a_conn_it != _addr_conn_contexts.end()) {
                    a_conn_it->second->last_rx_msg_tick = _tick_service->get_ticks(std::chrono::milliseconds(1));

                    UdpProtocol::KeepaliveMsg hdr;
                    memcpy(&hdr, data, sizeof(hdr));

                    a_conn_it->second->last_rx_hdr_tick = hdr.ticks_ms;
                }
                break;
            }
            case UdpProtocol::ProtocolType::REPORT: {
                if (a_conn_it != _addr_conn_contexts.end()) {
                    a_conn_it->second->last_rx_msg_tick = _tick_service->get_ticks(std::chrono::milliseconds(1));

                    UdpProtocol::ReportMessage hdr;
                    memcpy(&hdr, data, sizeof(hdr));

                    if (hdr.metrics.total_bytes == 0 || hdr.metrics.duration_ms == 0) {
                        lock.unlock();
                        continue;
                    }

                    const auto& prev_report = a_conn_it->second->tx_prev_reports[(hdr.report_id % a_conn_it->second->tx_prev_reports.size())];
                    if (prev_report.report_id != hdr.report_id) {
                        _logger->warning << "Received report id: " << hdr.report_id
                                        << " is not previous id: " << prev_report.report_id
                                        << " sizeof array: " << sizeof(a_conn_it->second->tx_prev_reports)
                                        << " prev_index: " << (hdr.report_id % a_conn_it->second->tx_prev_reports.size())
                                        << std::flush;
                        lock.unlock();
                        continue;
                    }

                    const auto send_KBps = static_cast<int>(prev_report.metrics.total_bytes / prev_report.metrics.duration_ms);
                    //const auto ack_KBps = static_cast<int>(hdr.metrics.total_bytes / hdr.metrics.duration_ms);
                    const auto ack_KBps = static_cast<int>(hdr.metrics.total_bytes / hdr.metrics.duration_ms); //std::max(prev_report.metrics.duration_ms, hdr.metrics.duration_ms));
                    const auto prev_KBps = (a_conn_it->second->bytes_per_us * 1'000'000 / 1024);
                    const auto loss_pct = 1.0 - static_cast<double>(hdr.metrics.total_packets) / prev_report.metrics.total_packets;
                    a_conn_it->second->tx_report_ott = hdr.metrics.recv_ott_ms;

                    if (loss_pct >= 0.01 && hdr.metrics.total_packets > 10) {
                        _logger->info << "Received REPORT (decrease) conn_id: " << a_conn_it->second->id
                                     << " tx_report_id: " << hdr.report_id
                                     << " duration_ms: " << hdr.metrics.duration_ms
                                     << " (" << prev_report.metrics.duration_ms << ")"
                                     << " total_bytes: " << hdr.metrics.total_bytes
                                     << " (" << prev_report.metrics.total_bytes << ")"
                                     << " total_packets: " << hdr.metrics.total_packets
                                     << " (" << prev_report.metrics.total_packets << ")"
                                     << " send/ack Kbps: " << send_KBps * 8 << " / " << ack_KBps * 8
                                     << " prev_Kbps: " << prev_KBps * 8
                                     << " Loss: " << loss_pct << "%"
                                     << " TX-OTT: " << hdr.metrics.recv_ott_ms << "ms"
                                     << " RX-OTT: " << a_conn_it->second->rx_report_ott << "ms"
                                     << std::flush;

                        a_conn_it->second->tx_zero_loss_count = 0;
                        a_conn_it->second->set_KBps(ack_KBps * .95);

                    } else if (hdr.metrics.total_packets > 10 && loss_pct == 0) {
                        a_conn_it->second->tx_zero_loss_count++;

                        // Only increase bandwidth if there is no loss for a little while
                        if (a_conn_it->second->tx_zero_loss_count > 5
                            && a_conn_it->second->set_KBps(ack_KBps * 1.03, true)) {

                            _logger->info << "Received REPORT (increase) conn_id: " << a_conn_it->second->id
                                         << " prev_report_id: " << a_conn_it->second->tx_report_id - 1
                                         << " tx_report_id: " << hdr.report_id
                                         << " duration_ms: " << hdr.metrics.duration_ms
                                         << " (" << prev_report.metrics.duration_ms << ")"
                                         << " total_bytes: " << hdr.metrics.total_bytes
                                         << " (" << prev_report.metrics.total_bytes << ")"
                                         << " total_packets: " << hdr.metrics.total_packets
                                         << " (" << prev_report.metrics.total_packets << ")"
                                         << " send/ack Kbps: " << send_KBps * 8 << " / " << ack_KBps * 8
                                         << " prev_Kbps: " << prev_KBps * 8
                                         << " Loss: " << loss_pct << "%"
                                         << " TX-OTT: " << hdr.metrics.recv_ott_ms << "ms"
                                         << " RX-OTT: " << a_conn_it->second->rx_report_ott << "ms"
                                         << std::flush;

                            // Add some data discard packets to measure if increase is okay
                            std::vector<MethodTraceItem> trace;
                            const auto start_time = std::chrono::time_point_cast<std::chrono::microseconds>(std::chrono::steady_clock::now());

                            trace.push_back({"transport_udp:recv_data", start_time});
                            std::vector<uint8_t> discard_data(100);

                            // Number of objects to send is a burst of 5ms of date based on new rate spread over 100 byte objects
                            const auto send_count = (a_conn_it->second->bytes_per_us * 1000) * 5 / 100;

                            for (int i=0; i < send_count; i++) {
                                ConnData cd { a_conn_it->second->id, 0, 0,
                                              discard_data, trace};
                                a_conn_it->second->tx_data->push(cd, 6, 0, 0);
                            }

                            a_conn_it->second->tx_zero_loss_count = 2;
                        }
                    }
                }
                break;
            }

            case UdpProtocol::ProtocolType::DATA: {
                auto data_p = data;

                UdpProtocol::DataMsg hdr;
                memcpy(&hdr, data_p, sizeof(hdr));
                data_p += sizeof(hdr);
                rLen -= sizeof(hdr);

                const auto remote_data_ctx_id_len = uintV_size(*data_p);
                uintV_t remote_data_ctx_V (data_p, data_p + remote_data_ctx_id_len);
                data_p += remote_data_ctx_id_len;
                rLen -= remote_data_ctx_id_len;

                const auto data_ctx_id = to_uint64(remote_data_ctx_V);

                if (a_conn_it != _addr_conn_contexts.end()) {
                    if (hdr.report_id != a_conn_it->second->report.report_id &&
                            (hdr.report_id > a_conn_it->second->report.report_id
                             || hdr.report_id == 0 || a_conn_it->second->report.report_id - hdr.report_id > 1)) {

                        int rx_tick = current_tick - (a_conn_it->second->report_rx_start_tick + a_conn_it->second->last_rx_hdr_tick);
                        if (rx_tick >= 0) {
                            a_conn_it->second->report.metrics.recv_ott_ms = rx_tick;
                            a_conn_it->second->rx_report_ott = a_conn_it->second->report.metrics.recv_ott_ms;
                        }

                        send_report(*a_conn_it->second);

                        // Init metrics with this packet/data
                        a_conn_it->second->report_rx_start_tick = current_tick;
                        a_conn_it->second->report.report_id = hdr.report_id;
                        a_conn_it->second->report.metrics.duration_ms = current_tick - a_conn_it->second->last_rx_msg_tick;
                        a_conn_it->second->report.metrics.total_bytes = rLen;
                        a_conn_it->second->report.metrics.total_packets = 1;

                    } else if (hdr.report_id == a_conn_it->second->report.report_id) {
                        a_conn_it->second->report.metrics.duration_ms += current_tick - a_conn_it->second->last_rx_msg_tick;
                        a_conn_it->second->report.metrics.total_bytes += rLen;
                        a_conn_it->second->report.metrics.total_packets++;
                    }

                    a_conn_it->second->last_rx_msg_tick = current_tick;
                    a_conn_it->second->last_rx_hdr_tick = hdr.ticks_ms;

                    // Only process data if not set to discard
                    if (!hdr.flags.discard) {
                        const auto data_ctx_it = a_conn_it->second->data_contexts.find(data_ctx_id);
                        if (data_ctx_it == a_conn_it->second->data_contexts.end()) {
                            _logger->debug << "Data context not found for RX object"
                                          << " conn_id:" << a_conn_it->second->id
                                          << " data_ctx_id: " << data_ctx_id
                                          << std::flush;

                            a_conn_it->second->metrics.rx_no_context++;
                            lock.unlock();
                            continue;
                        }

                        std::vector<uint8_t> buffer(data_p, data_p + rLen);

                        std::vector<MethodTraceItem> trace;
                        const auto start_time = std::chrono::time_point_cast<std::chrono::microseconds>(std::chrono::steady_clock::now());

                        trace.push_back({"transport_udp:recv_data", start_time});
                        ConnData cd { a_conn_it->second->id, data_ctx_id, 2,
                                      std::move(buffer), std::move(trace)};
                        cd.trace.reserve(10);


                        data_ctx_it->second.rx_data.push(cd);

                        lock.unlock();
                        if ( data_ctx_it->second.rx_data.size() < 10
                            || data_ctx_it->second.in_data_cb_skip_count > 20) {

                            _delegate.on_recv_dgram(cd.conn_id, cd.data_ctx_id);
                        } else {
                            data_ctx_it->second.in_data_cb_skip_count++;
                        }
                        continue;
                    }
                }
                break;
            }
            default:
                // TODO: Add metric to track discard due to invalid type
                break;
        }
        lock.unlock();
    }

    _logger->Log("Done transport reader thread");
}

TransportError UDPTransport::enqueue(const TransportConnId &conn_id,
                                     const DataContextId &data_ctx_id,
                                     std::vector<uint8_t> &&bytes,
                                     std::vector<qtransport::MethodTraceItem> &&trace,
                                     const uint8_t priority,
                                     const uint32_t ttl_ms,
                                     const uint32_t delay_ms,
                                     [[maybe_unused]] const EnqueueFlags flags) {
    if (bytes.empty()) {
        return TransportError::None;
    }

    trace.push_back({"transport_udp:enqueue", trace.front().start_time});

    std::lock_guard<std::mutex> _(_writer_mutex);

    trace.push_back({"transport_udp:enqueue:afterLock", trace.front().start_time});

    const auto conn_it = _conn_contexts.find(conn_id);

    if (conn_it == _conn_contexts.end()) {
        // Invalid connection id
        return TransportError::InvalidConnContextId;
    }

    const auto data_ctx_it = conn_it->second->data_contexts.find(data_ctx_id);
    if (data_ctx_it == conn_it->second->data_contexts.end()) {
        // Invalid data context id
        return TransportError::InvalidDataContextId;
    }

    data_ctx_it->second.metrics.enqueued_objs++;

    const auto trace_start_time = trace.front().start_time;
    ConnData cd { conn_id,
                  data_ctx_id,
                  priority,
                  std::move(bytes),
                  std::move(trace)};

    conn_it->second->tx_data->push(std::move(cd), ttl_ms, priority, delay_ms);

    return TransportError::None;
}

std::optional<std::vector<uint8_t>> UDPTransport::dequeue(TransportConnId conn_id,
                                                          std::optional<DataContextId> data_ctx_id) {

    if (!data_ctx_id) return std::nullopt;

    std::lock_guard<std::mutex> _(_reader_mutex);

    const auto conn_it = _conn_contexts.find(conn_id);
    if (conn_it == _conn_contexts.end()) {
        _logger->warning << "dequeue: invalid conn_id: " << conn_id
                        << std::flush;
        // Invalid context id
        return std::nullopt;
    }

    const auto data_ctx_it = conn_it->second->data_contexts.find(*data_ctx_id);
    if (data_ctx_it == conn_it->second->data_contexts.end()) {
        _logger->error << "dequeue: invalid stream for conn_id: " << conn_id
                      << " data_ctx_id: " << *data_ctx_id << std::flush;

        return std::nullopt;
    }

    if (auto cd = data_ctx_it->second.rx_data.pop()) {
        cd->trace.push_back({"transport_udp:dequeue", cd->trace.front().start_time});

        if (!cd->trace.empty() && cd->trace.back().delta > 1500) {
            _logger->info << "MethodTrace conn_id: " << cd->conn_id
                         << " data_ctx_id: " << cd->data_ctx_id
                         << " priority: " << static_cast<int>(cd->priority);
            for (const auto &ti: cd->trace) {
                _logger->info << " " << ti.method << ": " << ti.delta << " ";
            }

            _logger->info << " total_duration: " << cd->trace.back().delta << std::flush;
        }

        return std::move(cd.value().data);
    }

    return std::nullopt;
}

TransportConnId UDPTransport::connect_client() {
    std::stringstream s_log;

    _clientStatus = TransportStatus::Connecting;

    _fd = socket(AF_INET, SOCK_DGRAM, IPPROTO_UDP);
    if (_fd == -1) {
#if defined(PLATFORM_ESP)
      // TODO: Suhas: Figure out better API than aborting
      abort();
#else
      throw std::runtime_error("socket() failed");
#endif
    }

int err = 0;
#if not defined(PLATFORM_ESP)
    // TODO: Add config for these values
    size_t snd_rcv_max = UDP_MAX_PACKET_SIZE * 16;
    timeval rcv_timeout { .tv_sec = 0, .tv_usec = 1000 };

    err = setsockopt(_fd, SOL_SOCKET, SO_SNDBUF, &snd_rcv_max, sizeof(snd_rcv_max));
    if (err != 0) {
        s_log << "client_connect: Unable to set send buffer size: "
              << strerror(errno);
        _logger->Log(cantina::LogLevel::Critical, s_log.str());
        throw std::runtime_error(s_log.str());
    }

    snd_rcv_max = UDP_MAX_PACKET_SIZE * 16; // TODO: Add config for value
    err = setsockopt(_fd, SOL_SOCKET, SO_RCVBUF, &snd_rcv_max, sizeof(snd_rcv_max));
    if (err != 0) {
        s_log << "client_connect: Unable to set receive buffer size: "
              << strerror(errno);
        _logger->Log(cantina::LogLevel::Critical, s_log.str());
        throw std::runtime_error(s_log.str());
    }
#endif

    err = setsockopt(_fd, SOL_SOCKET, SO_RCVTIMEO, &rcv_timeout, sizeof(rcv_timeout));
    if (err != 0) {
        s_log << "client_connect: Unable to set receive timeout: "
              << strerror(errno);
        _logger->Log(cantina::LogLevel::Critical, s_log.str());
#if not defined(PLATFORM_ESP)
        throw std::runtime_error(s_log.str());
#else
        abort();
#endif
    }


    struct sockaddr_in srvAddr;
    srvAddr.sin_family = AF_INET;
    srvAddr.sin_addr.s_addr = htonl(INADDR_ANY);
    srvAddr.sin_port = 0;
    err = bind(_fd, (struct sockaddr *) &srvAddr, sizeof(srvAddr));
    if (err) {
        s_log << "client_connect: Unable to bind to socket: " << strerror(errno);
        _logger->Log(cantina::LogLevel::Critical, s_log.str());
#if not defined(PLATFORM_ESP)
        throw std::runtime_error(s_log.str());
#else
        abort();
#endif
    }

    std::string sPort = std::to_string(htons(_serverInfo.port));
    struct addrinfo hints = {}, *address_list = NULL;
    hints.ai_family = AF_INET;
    hints.ai_socktype = SOCK_DGRAM;
    hints.ai_protocol = IPPROTO_UDP;
    err = getaddrinfo(
            _serverInfo.host_or_ip.c_str(), sPort.c_str(), &hints, &address_list);
    if (err) {
        strerror(1);
        s_log << "client_connect: Unable to resolve remote ip address: "
              << strerror(errno);
        _logger->Log(cantina::LogLevel::Critical, s_log.str());
#if not defined(PLATFORM_ESP)
        throw std::runtime_error(s_log.str());
#else
        abort();
#endif
    }

    struct addrinfo *item = nullptr, *found_addr = nullptr;
    for (item = address_list; item != nullptr; item = item->ai_next) {
        if (item->ai_family == AF_INET && item->ai_socktype == SOCK_DGRAM &&
            item->ai_protocol == IPPROTO_UDP) {
            found_addr = item;
            break;
        }
    }

    if (found_addr == nullptr) {
        _logger->critical << "client_connect: No IP address found" << std::flush;
#if not defined(PLATFORM_ESP)
        throw std::runtime_error(s_log.str());
#else
        abort();
#endif
    }

    struct sockaddr_in *ipv4 = (struct sockaddr_in *) &_serverAddr.addr;
    memcpy(ipv4, found_addr->ai_addr, found_addr->ai_addrlen);
    ipv4->sin_port = htons(_serverInfo.port);
    _serverAddr.addr_len = sizeof(sockaddr_in);

    freeaddrinfo(address_list);

    _serverAddr.id = create_addr_id(_serverAddr.addr);

    ++_last_conn_id;

    const auto& [conn_it, is_new] = _conn_contexts.emplace(_last_conn_id,
                                                          std::make_shared<ConnectionContext>());

    auto &conn = *conn_it->second;
    conn.addr = _serverAddr;
    conn.id = _last_conn_id;
    conn.tx_data = std::make_unique<priority_queue<ConnData>>(_tconfig.time_queue_max_duration,
                                                              _tconfig.time_queue_bucket_interval,
                                                              _tick_service,
                                                              _tconfig.time_queue_init_queue_size);


    conn.tx_report_interval_ms = _tconfig.time_queue_rx_size; // TODO: this temp to set this via UI

    conn.set_KBps(2000); // Set to 16Mbps=2000KBps connection rate

    _addr_conn_contexts.emplace(_serverAddr.id, conn_it->second); // Add to the addr lookup map
    createDataContext(conn.id, false, 2, false);

    send_connect(conn.id, conn.addr);

    // Notify caller that the connection is now ready
    _delegate.on_connection_status(_last_conn_id, TransportStatus::Ready);


#if defined(PLATFORM_ESP)
    auto cfg = create_config("FDReader", 1, 12 * 1024, 5);
    auto esp_err = esp_pthread_set_cfg(&cfg);
    if(esp_err != ESP_OK) {
        abort();
    }
#endif

    _running_threads.emplace_back(&UDPTransport::fd_reader, this);

#if defined(PLATFORM_ESP)
    cfg = create_config("FDWriter", 1, 12 * 1024, 5);
    esp_err = esp_pthread_set_cfg(&cfg);
    if(esp_err != ESP_OK) {
     abort();
    }
#endif

    _running_threads.emplace_back(&UDPTransport::fd_writer, this);

    return _last_conn_id;
}

TransportConnId UDPTransport::connect_server() {
    std::stringstream s_log;

    _fd = socket(AF_INET, SOCK_DGRAM, IPPROTO_UDP);
    if (_fd < 0) {
        s_log << "connect_server: Unable to create socket: " << strerror(errno);
        _logger->Log(cantina::LogLevel::Critical, s_log.str());
#if not defined(PLATFORM_ESP)
        throw std::runtime_error(s_log.str());
#else
        abort();
#endif
    }

    // set for re-use
    int one = 1;
    int err = setsockopt(_fd, SOL_SOCKET, SO_REUSEADDR, (const char *) &one, sizeof(one));
    if (err != 0) {
        s_log << "connect_server: setsockopt error: " << strerror(errno);
        _logger->Log(cantina::LogLevel::Critical, s_log.str());
#if not defined(PLATFORM_ESP)
        throw std::runtime_error(s_log.str());
#else
        abort();
#endif

    }

    // TODO: Add config for this value
    size_t snd_rcv_max = UDP_MAX_PACKET_SIZE * 16;
    timeval rcv_timeout{.tv_sec = 0, .tv_usec = 1000};

    err = setsockopt(_fd, SOL_SOCKET, SO_SNDBUF, &snd_rcv_max, sizeof(snd_rcv_max));
    if (err != 0) {
        s_log << "client_connect: Unable to set send buffer size: "
              << strerror(errno);
        _logger->Log(cantina::LogLevel::Critical, s_log.str());
#if not defined(PLATFORM_ESP)
        throw std::runtime_error(s_log.str());
#else
        abort();
#endif
    }

    err = setsockopt(_fd, SOL_SOCKET, SO_RCVBUF, &snd_rcv_max, sizeof(snd_rcv_max));
    if (err != 0) {
        s_log << "client_connect: Unable to set receive buffer size: "
              << strerror(errno);
        _logger->Log(cantina::LogLevel::Critical, s_log.str());
#if not defined(PLATFORM_ESP)
        throw std::runtime_error(s_log.str());
#else
        abort();
#endif

    }

    err = setsockopt(_fd, SOL_SOCKET, SO_RCVTIMEO, &rcv_timeout, sizeof(rcv_timeout));
    if (err != 0) {
        s_log << "client_connect: Unable to set receive timeout: "
              << strerror(errno);
        _logger->Log(cantina::LogLevel::Critical, s_log.str());
#if not defined(PLATFORM_ESP)
        throw std::runtime_error(s_log.str());
#else
        abort();
#endif
    }


    struct sockaddr_in srv_addr;
    memset((char *) &srv_addr, 0, sizeof(srv_addr));
    srv_addr.sin_port = htons(_serverInfo.port);
    srv_addr.sin_family = AF_INET;
    srv_addr.sin_addr.s_addr = htonl(INADDR_ANY);

    err = bind(_fd, (struct sockaddr *) &srv_addr, sizeof(srv_addr));
    if (err < 0) {
        s_log << "connect_server: unable to bind to socket: " << strerror(errno);
        _logger->Log(cantina::LogLevel::Critical, s_log.str());
        throw std::runtime_error(s_log.str());
    }

    _logger->info << "connect_server: port: " << _serverInfo.port << " fd: " << _fd
                 << std::flush;

#if defined(PLATFORM_ESP)
    cfg = create_config("FDServerReader", 1, 12 * 1024, 5);
    esp_err = esp_pthread_set_cfg(&cfg);
    if(esp_err != ESP_OK) {
     abort();
    }
#endif
    _running_threads.emplace_back(&UDPTransport::fd_reader, this);

#if defined(PLATFORM_ESP)
    cfg = create_config("FDServerWriter", 1, 12 * 1024, 5);
    esp_err = esp_pthread_set_cfg(&cfg);
    if(esp_err != ESP_OK) {
     abort();
    }
#endif

    _running_threads.emplace_back(&UDPTransport::fd_writer, this);

    return _last_conn_id;
}<|MERGE_RESOLUTION|>--- conflicted
+++ resolved
@@ -81,14 +81,8 @@
         return TransportStatus::Shutdown;
     } else if (_isServerMode && _fd > 0) {
         return TransportStatus::Ready;
-    } else if (!_isServerMode) {
-        return _clientStatus;
-    }
-<<<<<<< HEAD
+    }
     return _clientStatus;
-=======
-    return clientStatus;
->>>>>>> 6e97dae6
 }
 
 DataContextId UDPTransport::createDataContext(const qtransport::TransportConnId conn_id,
