#include <cassert>
#include <cstring> // memcpy
#include <iostream>
#include <thread>
#include <unistd.h>

#include <sys/socket.h>
#include <arpa/inet.h>
#include <netdb.h>

#if defined(__linux__)
#include <net/ethernet.h>
#include <netpacket/packet.h>
#elif defined(__APPLE__)

#include <net/if_dl.h>

#endif

#include "transport_udp.h"

#if defined(PLATFORM_ESP)
#include <lwip/netdb.h>
#include "lwip/err.h"
#include "lwip/sockets.h"
#include "lwip/sys.h"
#include <lwip/netdb.h>

#include "esp_pthread.h"
#include "freertos/FreeRTOS.h"
#include "freertos/task.h"
#endif

using namespace qtransport;

<<<<<<< HEAD
#if defined (PLATFORM_ESP)
static esp_pthread_cfg_t create_config(const char *name, int core_id, int stack, int prio)
{
    auto cfg = esp_pthread_get_default_config();
    cfg.thread_name = name;
    cfg.pin_to_core = core_id;
    cfg.stack_size = stack;
    cfg.prio = prio;
    return cfg;
}
#endif

UDPTransport::~UDPTransport()
{
  // TODO: Close all streams and connections
=======
UDPTransport::~UDPTransport() {
    // TODO: Close all streams and connections
>>>>>>> d48a9636

    // Stop threads
    stop = true;

    // Close socket fd
    if (fd >= 0)
        ::close(fd);

    logger->Log("Closing transport threads");
    for (auto &thread: running_threads) {
        if (thread.joinable())
            thread.join();
    }
}

UDPTransport::UDPTransport(const TransportRemote &server,
                           const TransportConfig& tcfg,
                           TransportDelegate &delegate,
                           bool isServerMode,
                           const cantina::LoggerPointer &logger)
        : stop(false),
        logger(std::make_shared<cantina::Logger>("UDP", logger)),
        tconfig(tcfg),
        fd(-1),
        isServerMode(isServerMode),
        serverInfo(server), delegate(delegate) {
    _tick_service = std::make_shared<threaded_tick_service>();
}

TransportStatus UDPTransport::status() const {
    if (stop) {
        return TransportStatus::Shutdown;
    } else if (isServerMode && fd > 0) {
        return TransportStatus::Ready;
    } else if (!isServerMode) {
        return clientStatus;
    }
}

/*
 * UDP doesn't support multiple streams for clients.  This will return the same
 * stream ID used for the context
 */
DataContextId UDPTransport::createDataContext(const qtransport::TransportConnId conn_id,
                                              [[maybe_unused]] bool use_reliable_transport,
                                              uint8_t priority,
                                              [[maybe_unused]] bool bidir) {

    const auto conn_it = conn_contexts.find(conn_id);

    if (conn_it == conn_contexts.end()) {
        logger->error << "Failed to create data context, invalid connection id: " << conn_id << std::flush;
        return 0; // Error
    }

    auto& conn = *conn_it->second;

    // Currently only a single/datagram stream/flow is implemented.
    auto data_ctx_id = 0;

    const auto& [data_ctx_it, is_new] = conn.data_contexts.try_emplace(data_ctx_id);

    if (is_new) {
        data_ctx_it->second.data_ctx_id = data_ctx_id;
        data_ctx_it->second.priority = priority;
        data_ctx_it->second.rx_data.set_limit(tconfig.time_queue_rx_size);
        data_ctx_it->second.tx_data = std::make_unique<priority_queue<ConnData>>(tconfig.time_queue_max_duration,
                                                                                 tconfig.time_queue_bucket_interval,
                                                                                 _tick_service,
                                                                                 tconfig.time_queue_init_queue_size);
    }

    return data_ctx_id;
}

TransportConnId UDPTransport::start() {

    if (isServerMode) {
        return connect_server();
    }

    return connect_client();
}

void UDPTransport::deleteDataContext(const TransportConnId& conn_id, DataContextId data_ctx_id) {

    // Do not delete the default datagram context id ZERO
    if (data_ctx_id > 0) {
        auto conn_it = conn_contexts.find(conn_id);
        if (conn_it != conn_contexts.end()) {
            logger->info << "Delete data context id: " << data_ctx_id << " in conn_id: " << conn_id << std::flush;
            conn_it->second->data_contexts.erase(data_ctx_id);
        }
    }
}

bool UDPTransport::getPeerAddrInfo(const TransportConnId &conn_id,
                                   sockaddr_storage *addr) {
    // Locate the given transport context
    auto it = conn_contexts.find(conn_id);

    // If not found, return false
    if (it == conn_contexts.end()) return false;

    // Copy the address information
    std::memcpy(addr, &it->second->addr, sizeof(it->second->addr));

    return true;
}

void UDPTransport::close(const TransportConnId &conn_id) {

    logger->debug << "Close UDP conn_id: " << conn_id << std::flush;

    std::unique_lock<std::mutex> lock(_connections_mutex);

    auto conn_it = conn_contexts.find(conn_id);
    if (conn_it != conn_contexts.end()) {

        if (conn_it->second->status == TransportStatus::Ready) {
            send_disconnect(conn_it->second->id, conn_it->second->addr);
        }
        addr_conn_contexts.erase(conn_it->second->addr.id);
        conn_contexts.erase(conn_it);

        if (!isServerMode) {
            stop = true;
        }

        lock.unlock(); // Make sure to not lock when calling delegates
        delegate.on_connection_status(conn_id, TransportStatus::Disconnected);
        return;
    }
}

AddrId UDPTransport::create_addr_id(const sockaddr_storage &addr) {
    AddrId id;

    switch (addr.ss_family) {
        case AF_INET: {
            sockaddr_in *s = (sockaddr_in *) &addr;

            id.port = s->sin_port;
            id.ip_lo = s->sin_addr.s_addr;
            break;
        }
        default: {
            // IPv6
            sockaddr_in6 *s = (sockaddr_in6 *) &addr;

            id.port = s->sin6_port;

            id.ip_hi = (uint64_t) &s->sin6_addr;
            id.ip_lo = (uint64_t) &s->sin6_addr + 8;
            break;
        }
    }

    return std::move(id);
}

TransportRemote UDPTransport::create_addr_remote(const sockaddr_storage &addr) {
    TransportRemote remote;

    char ip[INET6_ADDRSTRLEN];

    remote.proto = TransportProtocol::UDP;

    switch (addr.ss_family) {
        case AF_INET: {
            sockaddr_in *s = (sockaddr_in *) &addr;

            remote.port = s->sin_port;
            inet_ntop(AF_INET, &s->sin_addr, ip, sizeof(ip));
            break;
        }
        case AF_INET6: {
            // IPv6
            sockaddr_in6 *s = (sockaddr_in6 *) &addr;

            remote.port = s->sin6_port;
            inet_ntop(AF_INET6, &s->sin6_addr, ip, sizeof(ip));
            break;
        }
        default:
            logger->error << "Unknown AFI: " << static_cast<int>(addr.ss_family) << std::flush;
            break;
    }

    return std::move(remote);
}

bool UDPTransport::send_connect(const TransportConnId conn_id, const Addr& addr) {
    UdpProtocol::ConnectMsg chdr {};

    chdr.idle_timeout = 20;

    int numSent = sendto(fd,
                         (uint8_t *)&chdr,
                         sizeof(chdr),
                         0 /*flags*/,
                         (struct sockaddr *) &addr.addr,
                         addr.addr_len);


    if (numSent < 0) {
        logger->error << "conn_id: " << conn_id
                      << " Error sending CONNECT to UDP socket: " << strerror(errno)
                      << std::flush;

        return false;

    } else if (numSent != sizeof(chdr)) {
        logger->info << "conn_id: " << conn_id
                     << " Failed to send CONNECT message, sent: " << numSent
                     << std::flush;
        return false;
    }

    return true;
}

bool UDPTransport::send_connect_ok(const TransportConnId conn_id, const Addr& addr) {
    UdpProtocol::ConnectOkMsg hdr {};

    int numSent = sendto(fd,
                         (uint8_t *)&hdr,
                         sizeof(hdr),
                         0 /*flags*/,
                         (struct sockaddr *) &addr.addr,
                         addr.addr_len);


    if (numSent < 0) {
        logger->error << "conn_id: " << conn_id
                      << " Error sending CONNECT OK to UDP socket: " << strerror(errno)
                      << std::flush;

        return false;

    } else if (numSent != sizeof(hdr)) {
        logger->info << "conn_id: " << conn_id
                     << " Failed to send CONNECT OK message, sent: " << numSent
                     << std::flush;
        return false;
    }

    return true;
}

bool UDPTransport::send_disconnect(const TransportConnId conn_id, const Addr& addr) {
    UdpProtocol::DisconnectMsg dhdr {};

    int numSent = sendto(fd,
                         (uint8_t *)&dhdr,
                         sizeof(dhdr),
                         0 /*flags*/,
                         (struct sockaddr *) &addr.addr,
                         addr.addr_len);


    if (numSent < 0) {
        logger->error << "conn_id: " << conn_id
                      << " Error sending DISCONNECT to UDP socket: " << strerror(errno)
                      << std::flush;

        return false;

    } else if (numSent != sizeof(dhdr)) {
        logger->info << "conn_id: " << conn_id
                     << " Failed to send DISCONNECT message, sent: " << numSent
                     << std::flush;
        return false;
    }

    return true;
}

bool UDPTransport::send_keepalive(ConnectionContext& conn) {
    UdpProtocol::KeepaliveMsg khdr {};

    const auto current_tick = _tick_service->get_ticks(std::chrono::milliseconds(1));
    khdr.ticks_ms = current_tick - conn.tx_next_report_tick;

    logger->debug << "conn_id: " << conn.id
                  << " send KEEPALIVE" << std::flush;

    int numSent = sendto(fd,
                         (uint8_t *)&khdr,
                         sizeof(khdr),
                         0 /*flags*/,
                         (struct sockaddr *) &conn.addr.addr,
                         conn.addr.addr_len);


    if (numSent < 0) {
        logger->error << "conn_id: " << conn.id
                      << " Error sending KEEPALIVE to UDP socket: " << strerror(errno)
                      << std::flush;

        return false;

    } else if (numSent != sizeof(khdr)) {
        logger->info << "conn_id: " << conn.id
                     << " Failed to send KEEPALIVE message, sent: " << numSent
                     << std::flush;
        return false;
    }

    return true;
}

bool UDPTransport::send_report(ConnectionContext& conn) {
    int numSent = sendto(fd,
                         (uint8_t *)&conn.report,
                         sizeof(conn.report),
                         0 /*flags*/,
                         (struct sockaddr *) &conn.addr.addr,
                         conn.addr.addr_len);


    if (numSent < 0) {
        logger->error << "conn_id: " << conn.id
                      << " Error sending REPORT to UDP socket: " << strerror(errno)
                      << std::flush;

        return false;

    } else if (numSent != sizeof(conn.report)) {
        logger->info << "conn_id: " << conn.id
                     << " Failed to send REPORT message, sent: " << numSent
                     << std::flush;
        return false;
    }

    conn.report.metrics.duration_ms = 0;
    conn.report.metrics.total_bytes = 0;
    conn.report.metrics.total_packets = 0;

    return true;
}


bool UDPTransport::send_data(ConnectionContext& conn, const ConnData& cd, bool discard) {
    UdpProtocol::DataMsg dhdr {};
    uint8_t data[UDP_MAX_PACKET_SIZE] {0};

    if (discard) {
        dhdr.flags.discard = 1;
    }

    const auto current_tick = _tick_service->get_ticks(std::chrono::milliseconds(1));

    if (current_tick >= conn.tx_next_report_tick) {
        // New report ID
        /* Too noisy, uncomment when debugging reports
        logger->debug << "Report change conn_id: " << conn.id
                      << " previous id: " << conn.tx_report_id
                      << " duration_ms: " << conn.tx_report_metrics.duration_ms
                      << " total_bytes: " << conn.tx_report_metrics.total_bytes
                      << " total_packets: " << conn.tx_report_metrics.total_packets
                      << " curr_tick: " << current_tick
                      << " prev_report_tick: " << conn.tx_next_report_tick
                      << std::flush;
        */

        conn.prev_tx_report_metrics = conn.tx_report_metrics;
        conn.tx_report_start_tick = current_tick;
        conn.tx_report_metrics = {};

        conn.tx_report_id++;
        conn.tx_next_report_tick = current_tick + conn.tx_report_interval_ms;
    }

    dhdr.report_id = conn.tx_report_id;
    dhdr.ticks_ms = current_tick - conn.tx_report_start_tick;

    const auto data_len = sizeof(dhdr) + cd.data.size();
    if (data_len > sizeof(data)) {
        logger->error << "conn_id: " << conn.id << " data_len: " << data_len << " is too large" << std::flush;
        return false;
    }

    memcpy(data, &dhdr, sizeof(dhdr));
    memcpy(data + sizeof(dhdr), cd.data.data(), cd.data.size());

    int numSent = sendto(fd,
                         data,
                         data_len,
                         0 /*flags*/,
                         (struct sockaddr *) &conn.addr.addr,
                         conn.addr.addr_len);

    if (numSent < 0) {
        logger->error << "conn_id: " << conn.id
                      << " Error sending DATA to UDP socket: " << strerror(errno)
                      << std::flush;

        return false;

    } else if (numSent != data_len) {
        logger->info << "conn_id: " << conn.id
                     << " Failed to send DATA len: " << data_len << ", sent: " << numSent
                     << std::flush;
        return false;
    }

    conn.tx_report_metrics.total_bytes += cd.data.size();
    conn.tx_report_metrics.total_packets++;

    if (conn.last_tx_msg_tick)
        conn.tx_report_metrics.duration_ms += current_tick - conn.last_tx_msg_tick;

    return true;
}


/*
 * Blocking socket writer. This should be called in its own thread
 *
 * Writer will perform the following:
 *  - loop reads data from fd_write_queue and writes it to the socket
 */
void UDPTransport::fd_writer() {
    timeval to;
    to.tv_usec = 1000;
    to.tv_sec = 0;

    logger->Log("Starting transport writer thread");

    bool sent_data = false;
    int all_empty_count = 0;
    std::unique_lock<std::mutex> lock(_connections_mutex);

    while (not stop) {
        sent_data = false;

        bool unlock = true;

        // Check each connection context for data to send
        for (const auto& [conn_id, conn]: conn_contexts) {
            // NOTE: Currently only implement single data context
            const auto& data_ctx = conn->data_contexts[0];

            const auto current_tick = _tick_service->get_ticks(std::chrono::milliseconds (1));

            // Check if idle
            if (conn->last_rx_msg_tick && current_tick - conn->last_rx_msg_tick >= conn->idle_timeout_ms) {
                logger->error << "conn_id: " << conn_id << " TIME OUT, disconnecting connection" << std::flush;
                unlock = false;
                lock.unlock();
                close(conn_id);
                break; // Don't continue with for loop since iterator will be invalidated upon close
            }

            // Shape flow by only processing data if wait for tick value is less than or equal to current tick
            if (conn->wait_for_tick > current_tick) {
                continue;
            }

            if (data_ctx.tx_data->empty()) { // No data, go to next connection
                // Send keepalive if needed
                if (conn->last_tx_msg_tick && current_tick - conn->last_tx_msg_tick > conn->ka_interval_ms) {
                    conn->last_tx_msg_tick = current_tick;
                    send_keepalive(*conn);
                }
                continue;
            }

            auto cd = data_ctx.tx_data->pop_front();

            if (!cd.has_value()) {
                // Send keepalive if needed
                if (conn->last_tx_msg_tick && current_tick - conn->last_tx_msg_tick > conn->ka_interval_ms) {
                    conn->last_tx_msg_tick = current_tick;
                    send_keepalive(*conn);
                }
                logger->debug << "NO VALUE conn_id: " << conn_id
                              << " running_age: " << conn->running_wait_us
                              << " wait_for_tick: " << conn->wait_for_tick
                              << " current_tick: " << current_tick
                              << std::flush;
                continue; // Data maybe null if queue is polled too fast
            }

            cd->trace.push_back({"transport_udp:send_data", cd->trace.front().start_time});

            if (!cd->trace.empty() && cd->trace.back().delta > 15000) {

                logger->info << "MethodTrace conn_id: " << cd->conn_id
                             << " data_ctx_id: " << cd->data_ctx_id
                             << " priority: " << static_cast<int>(cd->priority);
                for (const auto &ti: cd->trace) {
                    logger->info << " " << ti.method << ": " << ti.delta << " ";
                }

                logger->info << " total_duration: " << cd->trace.back().delta << std::flush;
            }

            if (! send_data(*conn, *cd)) {
                continue;
            }

            sent_data = true;

            conn->last_tx_msg_tick = current_tick;

            // Calculate the wait for tick value
            conn->running_wait_us += static_cast<int>(cd->data.size() / conn->bytes_per_us);

            if (conn->running_wait_us > 1000) {
                conn->wait_for_tick = current_tick + conn->running_wait_us / 1000;

                //TODO(tievens): allow a little microburst; conn->running_wait_us %= 1000; // Set running age to remainder value less than a tick
                conn->running_wait_us = 0;
            }
        }

        if (unlock) lock.unlock();

        if (!sent_data) {
            all_empty_count++;

            if (all_empty_count > 5) {
                all_empty_count = 1;
                to.tv_usec = 500;
                select(0, NULL, NULL, NULL, &to);
            }
        }

        lock.lock();
    }

    logger->Log("Done transport writer thread");
}

/*
 * Blocking socket FD reader. This should be called in its own thread.
 *
 * Reader will perform the following:
 *  - Receive data from socket
 *  - Lookup addr in map to find context and name info
 *  - If context doesn't exist, then it's a new connection and the delegate will
 * be called after creating new context
 *  - Create ConnData and send to queue
 *  - Call on_recv_notify() delegate to notify of new data available. This is
 * not called again if there is still pending data to be dequeued for the same
 * StreamId
 */
<<<<<<< HEAD
void
UDPTransport::fd_reader()
{
  logger->Log(cantina::LogLevel::Info, "Starting transport reader thread");
#if defined(PLATFORM_ESP)
  // TODO (Suhas): Revisit this once we have basic esp functionality working
  const int dataSize = 2048;
#else
  const int dataSize = 65535; // TODO Add config var to set this value.
                              // larger than actual MTU require IP frags
#endif
  struct sockaddr_storage remoteAddr;
  memset(&remoteAddr, 0, sizeof(remoteAddr));
  socklen_t remoteAddrLen = sizeof(remoteAddr);

  uint8_t data[dataSize];

  while (not stop) {
    int rLen = recvfrom(fd,
                        data,
                        dataSize,
                        0 /*flags*/,
                        (struct sockaddr*)&remoteAddr,
                        &remoteAddrLen);

    if (rLen < 0 || stop) {
      if ((errno == EAGAIN) || (stop)) {
        // timeout on read or stop issued
        continue;

      } else {
        logger->error << "Error reading from UDP socket: " << strerror(errno)
                      << std::flush;
        break;
      }
=======
void UDPTransport::fd_reader() {
    logger->Log("Starting transport reader thread");

    const int dataSize = UDP_MAX_PACKET_SIZE; // TODO Add config var to set this value.  Sizes
    // larger than actual MTU require IP frags
    uint8_t data[dataSize];

    std::unique_lock<std::mutex> lock(_connections_mutex);
    lock.unlock();      // Will lock later in while loop

    while (not stop) {
        Addr remote_addr;

        int rLen = recvfrom(fd,
                            data,
                            dataSize,
                            0 /*flags*/,
                            (struct sockaddr *) &remote_addr.addr,
                            &remote_addr.addr_len);

        if (rLen < 0 || stop) {
            if ((errno == EAGAIN) || (stop)) {
                // timeout on read or stop issued
                continue;

            } else {
                logger->error << "Error reading from UDP socket: " << strerror(errno)
                              << std::flush;
                break;
            }
        }

        if (rLen == 0) {
            continue;
        }

        if (data[0] != UdpProtocol::PROTOCOL_VERSION) {
            // TODO: Add metrics to track discards on invalid received message
            continue;
        }

        const auto current_tick = _tick_service->get_ticks(std::chrono::milliseconds(1));

        remote_addr.id = create_addr_id(remote_addr.addr);

        lock.lock();
        const auto a_conn_it = addr_conn_contexts.find(remote_addr.id);

        switch (static_cast<UdpProtocol::ProtocolType>(data[1])) { // Process based on type of message
            case UdpProtocol::ProtocolType::CONNECT: {
                UdpProtocol::ConnectMsg chdr;
                memcpy(&chdr, data, sizeof(chdr));

                if (chdr.idle_timeout == 0) {
                    // TODO: Add metric for invalid idle_timeout
                    logger->debug << "Invalid zero idle timeout for new connection, ignoring" << std::flush;
                    lock.unlock();
                    continue;
                }

                if (a_conn_it == addr_conn_contexts.end()) { // New connection
                    if (isServerMode) {
                        ++last_conn_id;

                        send_connect_ok(last_conn_id, remote_addr);

                        const auto [conn_it, _] = conn_contexts.emplace(last_conn_id,
                                                                        std::make_shared<ConnectionContext>());

                        auto &conn = *conn_it->second;

                        createDataContext(last_conn_id, false, 10, false);

                        conn.addr = remote_addr;
                        conn.id = last_conn_id;

                        conn.tx_report_interval_ms = tconfig.time_queue_rx_size; // TODO: this temp to set this via UI

                        conn.last_rx_msg_tick = _tick_service->get_ticks(std::chrono::milliseconds(1));

                        conn.idle_timeout_ms = chdr.idle_timeout * 1000;
                        conn.ka_interval_ms = conn.idle_timeout_ms / 3;

                        // TODO: Consider adding BW in connect message to convey what the receiver would like to receive
                        conn.set_KBps(6250); // Set to 50Mbps connection rate

                        addr_conn_contexts.emplace(remote_addr.id, conn_it->second); // Add to the addr lookup map

                        lock.unlock(); // no need to hold lock, especially with a call to a delegate

                        // New remote address/connection
                        const TransportRemote remote = create_addr_remote(remote_addr.addr);

                        // Notify caller that there is a new connection
                        delegate.on_new_connection(last_conn_id, std::move(remote));
                        continue;

                    } else {
                        /*
                         * Client mode doesn't support creating connections based on received
                         * packets. This will happen when there are scanners/etc. sending random data to this socket
                         */
                        lock.unlock();
                        continue;
                    }
                } else {
                    // Connection already exists, update idle timeout
                    a_conn_it->second->idle_timeout_ms = chdr.idle_timeout * 1000;
                    a_conn_it->second->ka_interval_ms = a_conn_it->second->idle_timeout_ms / 3;
                    lock.unlock();
                    continue;
                }
                break;
            }
            case UdpProtocol::ProtocolType::CONNECT_OK: {
                if (!isServerMode) {
                    clientStatus = TransportStatus::Ready;
                }

                if (a_conn_it != addr_conn_contexts.end()) {
                    logger->info << "conn_id: " << a_conn_it->second->id
                                 << " received CONNECT_OK" << std::flush;

                    a_conn_it->second->status = TransportStatus::Ready;
                }

                break;
            }
            case UdpProtocol::ProtocolType::DISCONNECT: {
                if (!isServerMode) {
                    clientStatus = TransportStatus::Disconnected;
                }

                if (a_conn_it != addr_conn_contexts.end()) {
                    logger->info << "conn_id: " << a_conn_it->second->id
                                 << " received DISCONNECT" << std::flush;

                    a_conn_it->second->status = TransportStatus::Disconnected;
                    lock.unlock();
                    const auto conn_id = a_conn_it->second->id;
                    close(conn_id);
                    continue;
                }
                break;
            }
            case UdpProtocol::ProtocolType::KEEPALIVE: {
                if (a_conn_it != addr_conn_contexts.end()) {
                    a_conn_it->second->last_rx_msg_tick = _tick_service->get_ticks(std::chrono::milliseconds(1));

                    UdpProtocol::KeepaliveMsg hdr;
                    memcpy(&hdr, data, sizeof(hdr));

                    a_conn_it->second->last_rx_hdr_tick = hdr.ticks_ms;
                }
                break;
            }
            case UdpProtocol::ProtocolType::REPORT: {
                if (a_conn_it != addr_conn_contexts.end()) {
                    a_conn_it->second->last_rx_msg_tick = _tick_service->get_ticks(std::chrono::milliseconds(1));

                    UdpProtocol::ReportMessage hdr;
                    memcpy(&hdr, data, sizeof(hdr));

                    if (hdr.metrics.total_bytes == 0 || hdr.metrics.duration_ms == 0) {
                        lock.unlock();
                        continue;
                    }

                    const auto send_KBps = static_cast<int>(a_conn_it->second->prev_tx_report_metrics.total_bytes / a_conn_it->second->prev_tx_report_metrics.duration_ms);
                    const auto ack_KBps = static_cast<int>(hdr.metrics.total_bytes / hdr.metrics.duration_ms);
                    const auto prev_KBps = (a_conn_it->second->bytes_per_us * 1'000'000 / 1024);
                    const auto loss_pct = 1.0 - static_cast<double>(hdr.metrics.total_packets) / a_conn_it->second->prev_tx_report_metrics.total_packets;
                    a_conn_it->second->tx_report_ott = hdr.metrics.recv_ott_ms;

                    if (loss_pct >= 0.05 && hdr.metrics.total_packets > 20) {
                        logger->info << "Received REPORT conn_id: " << a_conn_it->second->id
                                     << " tx_report_id: " << hdr.report_id
                                     << " duration_ms: " << hdr.metrics.duration_ms
                                     << " (" << a_conn_it->second->prev_tx_report_metrics.duration_ms << ")"
                                     << " total_bytes: " << hdr.metrics.total_bytes
                                     << " (" << a_conn_it->second->prev_tx_report_metrics.total_bytes << ")"
                                     << " total_packets: " << hdr.metrics.total_packets
                                     << " (" << a_conn_it->second->prev_tx_report_metrics.total_packets << ")"
                                     << " send/ack Kbps: " << send_KBps * 8 << " / " << ack_KBps * 8
                                     << " prev_Kbps: " << prev_KBps * 8
                                     << " Loss: " << loss_pct << "%"
                                     << " TX-OTT: " << hdr.metrics.recv_ott_ms << "ms"
                                     << " RX-OTT: " << a_conn_it->second->rx_report_ott << "ms"
                                     << std::flush;

                        if (ack_KBps > UDP_MIN_KBPS) { // Don't go too low
                            a_conn_it->second->set_KBps(ack_KBps);
                        }

                    } else if (hdr.metrics.total_packets > 10 && loss_pct == 0) {
                        a_conn_it->second->set_KBps(ack_KBps * 1.03, true);
                    }
                }
                break;
            }

            case UdpProtocol::ProtocolType::DATA: {
                UdpProtocol::DataMsg hdr;
                memcpy(&hdr, data, sizeof(hdr));
                rLen -= sizeof(hdr);

                if (a_conn_it != addr_conn_contexts.end()) {
                    if (hdr.report_id != a_conn_it->second->report.report_id &&
                            (hdr.report_id > a_conn_it->second->report.report_id
                             || hdr.report_id == 0 || a_conn_it->second->report.report_id - hdr.report_id > 1)) {

                        int rx_tick = current_tick - (a_conn_it->second->report_rx_start_tick + a_conn_it->second->last_rx_hdr_tick);
                        if (rx_tick >= 0) {
                            a_conn_it->second->report.metrics.recv_ott_ms = rx_tick;
                            a_conn_it->second->rx_report_ott = a_conn_it->second->report.metrics.recv_ott_ms;
                        }

                        send_report(*a_conn_it->second);

                        // Init metrics with this packet/data
                        a_conn_it->second->report_rx_start_tick = current_tick;
                        a_conn_it->second->report.report_id = hdr.report_id;
                        a_conn_it->second->report.metrics.duration_ms = current_tick - a_conn_it->second->last_rx_msg_tick;
                        a_conn_it->second->report.metrics.total_bytes = rLen;
                        a_conn_it->second->report.metrics.total_packets = 1;

                    } else if (hdr.report_id == a_conn_it->second->report.report_id) {
                        a_conn_it->second->report.metrics.duration_ms += current_tick - a_conn_it->second->last_rx_msg_tick;
                        a_conn_it->second->report.metrics.total_bytes += rLen;
                        a_conn_it->second->report.metrics.total_packets++;
                    }

                    a_conn_it->second->last_rx_msg_tick = current_tick;
                    a_conn_it->second->last_rx_hdr_tick = hdr.ticks_ms;

                    // Only send data if not set to discard
                    if (!hdr.flags.discard) {
                        std::vector<uint8_t> buffer(data + sizeof(hdr), data + sizeof(hdr) + rLen);

                        std::vector<MethodTraceItem> trace;
                        const auto start_time = std::chrono::time_point_cast<std::chrono::microseconds>(std::chrono::steady_clock::now());

                        trace.push_back({"transport_udp:recv_data", start_time});
                        ConnData cd { a_conn_it->second->id, 0, 2,
                                      std::move(buffer), std::move(trace)};
                        cd.trace.reserve(10);

                        a_conn_it->second->data_contexts[0].rx_data.push(cd);

                        lock.unlock();
                        if (a_conn_it->second->data_contexts[0].rx_data.size() < 4) {
                            delegate.on_recv_notify(cd.conn_id, cd.data_ctx_id);
                        }
                        continue;
                    }
                }
                break;
            }
            default:
                // TODO: Add metric to track discard due to invalid type
                break;
        }
        lock.unlock();
>>>>>>> d48a9636
    }

    logger->Log("Done transport reader thread");
}

TransportError UDPTransport::enqueue(const TransportConnId &conn_id,
                                     const DataContextId &data_ctx_id,
                                     std::vector<uint8_t> &&bytes,
                                     std::vector<qtransport::MethodTraceItem> &&trace,
                                     const uint8_t priority,
                                     const uint32_t ttl_ms,
                                     [[maybe_unused]] const EnqueueFlags flags) {
    if (bytes.empty()) {
        return TransportError::None;
    }

    trace.push_back({"transport_udp:enqueue", trace.front().start_time});

    std::lock_guard<std::mutex> _(_connections_mutex);

    trace.push_back({"transport_udp:enqueue:afterLock", trace.front().start_time});

    const auto conn_it = conn_contexts.find(conn_id);

    if (conn_it == conn_contexts.end()) {
        // Invalid connection id
        return TransportError::InvalidConnContextId;
    }

    const auto data_ctx_it = conn_it->second->data_contexts.find(data_ctx_id);
    if (data_ctx_it == conn_it->second->data_contexts.end()) {
        // Invalid data context id
        return TransportError::InvalidDataContextId;
    }

    const auto trace_start_time = trace.front().start_time;
    ConnData cd { conn_id,
                  data_ctx_id,
                  priority,
                  std::move(bytes),
                  std::move(trace)};

    data_ctx_it->second.tx_data->push(std::move(cd), ttl_ms, priority);

    return TransportError::None;
}

std::optional<std::vector<uint8_t>> UDPTransport::dequeue(const TransportConnId &conn_id,
                                                          const DataContextId &data_ctx_id) {

    std::lock_guard<std::mutex> _(_connections_mutex);

    const auto conn_it = conn_contexts.find(conn_id);
    if (conn_it == conn_contexts.end()) {
        logger->warning << "dequeue: invalid conn_id: " << conn_id
                        << std::flush;
        // Invalid context id
        return std::nullopt;
    }

    const auto data_ctx_it = conn_it->second->data_contexts.find(data_ctx_id);
    if (data_ctx_it == conn_it->second->data_contexts.end()) {
        logger->error << "dequeue: invalid stream for conn_id: " << conn_id
                      << " data_ctx_id: " << data_ctx_id << std::flush;

        return std::nullopt;
    }

    if (auto cd = data_ctx_it->second.rx_data.pop()) {
        return std::move(cd.value().data);
    }

    return std::nullopt;
}

TransportConnId UDPTransport::connect_client() {
    std::stringstream s_log;

    clientStatus = TransportStatus::Connecting;

    fd = socket(AF_INET, SOCK_DGRAM, IPPROTO_UDP);
    if (fd == -1) {
        throw std::runtime_error("socket() failed");
    }

    size_t snd_rcv_max = UDP_MAX_PACKET_SIZE;   // TODO: Add config for value
    timeval rcv_timeout{.tv_sec = 0, .tv_usec = 1000};

    int err =
            setsockopt(fd, SOL_SOCKET, SO_SNDBUF, &snd_rcv_max, sizeof(snd_rcv_max));
    if (err != 0) {
        s_log << "client_connect: Unable to set send buffer size: "
              << strerror(errno);
        logger->Log(cantina::LogLevel::Critical, s_log.str());
        throw std::runtime_error(s_log.str());
    }

    snd_rcv_max = 1000000; // TODO: Add config for value
    err =
            setsockopt(fd, SOL_SOCKET, SO_RCVBUF, &snd_rcv_max, sizeof(snd_rcv_max));
    if (err != 0) {
        s_log << "client_connect: Unable to set receive buffer size: "
              << strerror(errno);
        logger->Log(cantina::LogLevel::Critical, s_log.str());
        throw std::runtime_error(s_log.str());
    }

    err =
            setsockopt(fd, SOL_SOCKET, SO_RCVTIMEO, &rcv_timeout, sizeof(rcv_timeout));
    if (err != 0) {
        s_log << "client_connect: Unable to set receive timeout: "
              << strerror(errno);
        logger->Log(cantina::LogLevel::Critical, s_log.str());
        throw std::runtime_error(s_log.str());
    }


    struct sockaddr_in srvAddr;
    srvAddr.sin_family = AF_INET;
    srvAddr.sin_addr.s_addr = htonl(INADDR_ANY);
    srvAddr.sin_port = 0;
    err = bind(fd, (struct sockaddr *) &srvAddr, sizeof(srvAddr));
    if (err) {
        s_log << "client_connect: Unable to bind to socket: " << strerror(errno);
        logger->Log(cantina::LogLevel::Critical, s_log.str());
        throw std::runtime_error(s_log.str());
    }

    std::string sPort = std::to_string(htons(serverInfo.port));
    struct addrinfo hints = {}, *address_list = NULL;
    hints.ai_family = AF_INET;
    hints.ai_socktype = SOCK_DGRAM;
    hints.ai_protocol = IPPROTO_UDP;
    err = getaddrinfo(
            serverInfo.host_or_ip.c_str(), sPort.c_str(), &hints, &address_list);
    if (err) {
        strerror(1);
        s_log << "client_connect: Unable to resolve remote ip address: "
              << strerror(errno);
        logger->Log(cantina::LogLevel::Critical, s_log.str());
        throw std::runtime_error(s_log.str());
    }

    struct addrinfo *item = nullptr, *found_addr = nullptr;
    for (item = address_list; item != nullptr; item = item->ai_next) {
        if (item->ai_family == AF_INET && item->ai_socktype == SOCK_DGRAM &&
            item->ai_protocol == IPPROTO_UDP) {
            found_addr = item;
            break;
        }
    }

    if (found_addr == nullptr) {
        logger->critical << "client_connect: No IP address found" << std::flush;
        throw std::runtime_error("client_connect: No IP address found");
    }

    struct sockaddr_in *ipv4 = (struct sockaddr_in *) &serverAddr.addr;
    memcpy(ipv4, found_addr->ai_addr, found_addr->ai_addrlen);
    ipv4->sin_port = htons(serverInfo.port);
    serverAddr.addr_len = sizeof(sockaddr_in);

    freeaddrinfo(address_list);

    serverAddr.id = create_addr_id(serverAddr.addr);

    ++last_conn_id;

    std::lock_guard<std::mutex> _(_connections_mutex);  // just for safety in case a close is called at the same time

    const auto& [conn_it, is_new] = conn_contexts.emplace(last_conn_id,
                                                    std::make_shared<ConnectionContext>());

    auto &conn = *conn_it->second;
    conn.addr = serverAddr;
    conn.id = last_conn_id;

    conn.tx_report_interval_ms = tconfig.time_queue_rx_size; // TODO: this temp to set this via UI

    conn.set_KBps(2000); // Set to 16Mbps=2000KBps connection rate

    createDataContext(last_conn_id, false, 10, false);

    addr_conn_contexts.emplace(serverAddr.id, conn_it->second); // Add to the addr lookup map

    send_connect(conn.id, conn.addr);

    // Notify caller that the connection is now ready
    delegate.on_connection_status(last_conn_id, TransportStatus::Ready);

<<<<<<< HEAD
TransportConnId
UDPTransport::connect_client()
{
  std::stringstream s_log;

  fd = socket(AF_INET, SOCK_DGRAM, IPPROTO_UDP);
  if (fd == -1) {
#if defined(PLATFORM_ESP)
    // TODO: Suhas: Figure out better API than aborting
    abort();
#else
    throw std::runtime_error("socket() failed");
#endif
  }

int err = 0;
#if not defined(PLATFORM_ESP)
  // TODO: Add config for these values
  size_t snd_rcv_max = 2000000;
  timeval rcv_timeout { .tv_sec = 0, .tv_usec = 10000 };

  err =
    setsockopt(fd, SOL_SOCKET, SO_SNDBUF, &snd_rcv_max, sizeof(snd_rcv_max));
  if (err != 0) {
    s_log << "client_connect: Unable to set send buffer size: "
          << strerror(errno);
    logger->Log(cantina::LogLevel::Critical, s_log.str());
#if not defined(PLATFORM_ESP)    
    throw std::runtime_error(s_log.str());
 #else
    abort();
#endif       

  }

  err =
    setsockopt(fd, SOL_SOCKET, SO_RCVBUF, &snd_rcv_max, sizeof(snd_rcv_max));
  if (err != 0) {
    s_log << "client_connect: Unable to set receive buffer size: "
          << strerror(errno);
    logger->Log(cantina::LogLevel::Critical, s_log.str());
#if not defined(PLATFORM_ESP)    
    throw std::runtime_error(s_log.str());
 #else
    abort();
#endif       

  }
#endif

  err =
    setsockopt(fd, SOL_SOCKET, SO_RCVTIMEO, &rcv_timeout, sizeof(rcv_timeout));
  if (err != 0) {
    s_log << "client_connect: Unable to set receive timeout: "
          << strerror(errno);
    logger->Log(cantina::LogLevel::Critical, s_log.str());
#if not defined(PLATFORM_ESP)    
    throw std::runtime_error(s_log.str());
 #else
    abort();
#endif       
  }


  struct sockaddr_in srvAddr;
  srvAddr.sin_family = AF_INET;
  srvAddr.sin_addr.s_addr = htonl(INADDR_ANY);
  srvAddr.sin_port = 0;
  err = bind(fd, (struct sockaddr*)&srvAddr, sizeof(srvAddr));
  if (err) {
    s_log << "client_connect: Unable to bind to socket: " << strerror(errno);
    logger->Log(cantina::LogLevel::Critical, s_log.str());
#if not defined(PLATFORM_ESP)    
    throw std::runtime_error(s_log.str());
 #else
    abort();
#endif       
  }

  std::string sPort = std::to_string(htons(serverInfo.port));
  struct addrinfo hints = {}, *address_list = NULL;
  hints.ai_family = AF_INET;
  hints.ai_socktype = SOCK_DGRAM;
  hints.ai_protocol = IPPROTO_UDP;
  err = getaddrinfo(
    serverInfo.host_or_ip.c_str(), sPort.c_str(), &hints, &address_list);
  if (err) {
    strerror(1);
    s_log << "client_connect: Unable to resolve remote ip address: "
          << strerror(errno);
    logger->Log(cantina::LogLevel::Critical, s_log.str());
#if not defined(PLATFORM_ESP)    
    throw std::runtime_error(s_log.str());
 #else
    abort();
#endif       
  }

  struct addrinfo *item = nullptr, *found_addr = nullptr;
  for (item = address_list; item != nullptr; item = item->ai_next) {
    if (item->ai_family == AF_INET && item->ai_socktype == SOCK_DGRAM &&
        item->ai_protocol == IPPROTO_UDP) {
      found_addr = item;
      break;
    }
  }

  if (found_addr == nullptr) {
    logger->critical << "client_connect: No IP address found" << std::flush;
#if not defined(PLATFORM_ESP)    
    throw std::runtime_error(s_log.str());
 #else
    abort();
#endif       
  }

  struct sockaddr_in* ipv4 = (struct sockaddr_in*)&serverAddr.addr;
  memcpy(ipv4, found_addr->ai_addr, found_addr->ai_addrlen);
  ipv4->sin_port = htons(serverInfo.port);
  serverAddr.addr_len = sizeof(sockaddr_in);

  freeaddrinfo(address_list);

  addrKey sa_key;
  addr_to_key(serverAddr.addr, sa_key);

  serverAddr.key = sa_key;

  ++last_context_id;
  ++last_stream_id;

  remote_contexts[last_context_id] = serverAddr;
  remote_addrs[sa_key] = { last_context_id, last_stream_id};

  // Create dequeue
  dequeue_data_map[last_context_id][last_stream_id].set_limit(50000);

  // Notify caller that the connection is now ready
  delegate.on_connection_status(last_context_id, TransportStatus::Ready);

#if defined(PLATFORM_ESP)
  auto cfg = create_config("FDReader", 1, 12 * 1024, 5);
  auto esp_err = esp_pthread_set_cfg(&cfg);
  if(esp_err != ESP_OK) {
    s_log << "esp_pthread_set_cfg failed " << esp_err_to_name(esp_err);
    throw std::runtime_error(s_log.str());
  }
#endif

  running_threads.emplace_back(&UDPTransport::fd_reader, this);

#if defined(PLATFORM_ESP)
  cfg = create_config("FDWriter", 1, 12 * 1024, 5);
  esp_err = esp_pthread_set_cfg(&cfg);
  if(esp_err != ESP_OK) {
    s_log << "esp_pthread_set_cfg failed " << esp_err_to_name(esp_err);
    throw std::runtime_error(s_log.str());
  }
#endif
  
  running_threads.emplace_back(&UDPTransport::fd_writer, this);

  return last_context_id;
}

TransportConnId
UDPTransport::connect_server()
{
  std::stringstream s_log;

  fd = socket(AF_INET, SOCK_DGRAM, IPPROTO_UDP);
  if (fd < 0) {
    s_log << "connect_server: Unable to create socket: " << strerror(errno);
    logger->Log(cantina::LogLevel::Critical, s_log.str());
#if not defined(PLATFORM_ESP)    
    throw std::runtime_error(s_log.str());
 #else
    abort();
#endif       
  }

  // set for re-use
  int one = 1;
  int err =
    setsockopt(fd, SOL_SOCKET, SO_REUSEADDR, (const char*)&one, sizeof(one));
  if (err != 0) {
    s_log << "connect_server: setsockopt error: " << strerror(errno);
    logger->Log(cantina::LogLevel::Critical, s_log.str());
#if not defined(PLATFORM_ESP)    
    throw std::runtime_error(s_log.str());
 #else
    abort();
#endif       

  }

  // TODO: Add config for this value
  size_t snd_rcv_max = 2000000;
  timeval rcv_timeout { .tv_sec = 0, .tv_usec = 10000 };

  err =
    setsockopt(fd, SOL_SOCKET, SO_SNDBUF, &snd_rcv_max, sizeof(snd_rcv_max));
  if (err != 0) {
    s_log << "client_connect: Unable to set send buffer size: "
          << strerror(errno);
    logger->Log(cantina::LogLevel::Critical, s_log.str());
#if not defined(PLATFORM_ESP)    
    throw std::runtime_error(s_log.str());
 #else
    abort();
#endif       

  }

  err =
    setsockopt(fd, SOL_SOCKET, SO_RCVBUF, &snd_rcv_max, sizeof(snd_rcv_max));
  if (err != 0) {
    s_log << "client_connect: Unable to set receive buffer size: "
          << strerror(errno);
    logger->Log(cantina::LogLevel::Critical, s_log.str());
#if not defined(PLATFORM_ESP)    
    throw std::runtime_error(s_log.str());
 #else
    abort();
#endif       

  }

  err =
    setsockopt(fd, SOL_SOCKET, SO_RCVTIMEO, &rcv_timeout, sizeof(rcv_timeout));
  if (err != 0) {
    s_log << "client_connect: Unable to set receive timeout: "
          << strerror(errno);
    logger->Log(cantina::LogLevel::Critical, s_log.str());
#if not defined(PLATFORM_ESP)    
    throw std::runtime_error(s_log.str());
 #else
    abort();
#endif       

  }


  struct sockaddr_in srv_addr;
  memset((char*)&srv_addr, 0, sizeof(srv_addr));
  srv_addr.sin_port = htons(serverInfo.port);
  srv_addr.sin_family = AF_INET;
  srv_addr.sin_addr.s_addr = htonl(INADDR_ANY);

  err = bind(fd, (struct sockaddr*)&srv_addr, sizeof(srv_addr));
  if (err < 0) {
    s_log << "connect_server: unable to bind to socket: " << strerror(errno);
    logger->Log(cantina::LogLevel::Critical, s_log.str());
#if not defined(PLATFORM_ESP)    
    throw std::runtime_error(s_log.str());
 #else
    abort();
#endif       

  }

  logger->info << "connect_server: port: " << serverInfo.port << " fd: " << fd
               << std::flush;

  running_threads.emplace_back(&UDPTransport::fd_reader, this);
  running_threads.emplace_back(&UDPTransport::fd_writer, this);

  return last_context_id;}
=======
    running_threads.emplace_back(&UDPTransport::fd_reader, this);

    running_threads.emplace_back(&UDPTransport::fd_writer, this);

    return last_conn_id;
}

TransportConnId UDPTransport::connect_server() {
    std::stringstream s_log;

    fd = socket(AF_INET, SOCK_DGRAM, IPPROTO_UDP);
    if (fd < 0) {
        s_log << "connect_server: Unable to create socket: " << strerror(errno);
        logger->Log(cantina::LogLevel::Critical, s_log.str());
        throw std::runtime_error(s_log.str());
    }

    // set for re-use
    int one = 1;
    int err =
            setsockopt(fd, SOL_SOCKET, SO_REUSEADDR, (const char *) &one, sizeof(one));
    if (err != 0) {
        s_log << "connect_server: setsockopt error: " << strerror(errno);
        logger->Log(cantina::LogLevel::Critical, s_log.str());
        throw std::runtime_error(s_log.str());
    }

    // TODO: Add config for this value
    size_t snd_rcv_max = 2000000;
    timeval rcv_timeout{.tv_sec = 0, .tv_usec = 10000};

    err =
            setsockopt(fd, SOL_SOCKET, SO_SNDBUF, &snd_rcv_max, sizeof(snd_rcv_max));
    if (err != 0) {
        s_log << "client_connect: Unable to set send buffer size: "
              << strerror(errno);
        logger->Log(cantina::LogLevel::Critical, s_log.str());
        throw std::runtime_error(s_log.str());
    }

    err =
            setsockopt(fd, SOL_SOCKET, SO_RCVBUF, &snd_rcv_max, sizeof(snd_rcv_max));
    if (err != 0) {
        s_log << "client_connect: Unable to set receive buffer size: "
              << strerror(errno);
        logger->Log(cantina::LogLevel::Critical, s_log.str());
        throw std::runtime_error(s_log.str());
    }

    err =
            setsockopt(fd, SOL_SOCKET, SO_RCVTIMEO, &rcv_timeout, sizeof(rcv_timeout));
    if (err != 0) {
        s_log << "client_connect: Unable to set receive timeout: "
              << strerror(errno);
        logger->Log(cantina::LogLevel::Critical, s_log.str());
        throw std::runtime_error(s_log.str());
    }


    struct sockaddr_in srv_addr;
    memset((char *) &srv_addr, 0, sizeof(srv_addr));
    srv_addr.sin_port = htons(serverInfo.port);
    srv_addr.sin_family = AF_INET;
    srv_addr.sin_addr.s_addr = htonl(INADDR_ANY);

    err = bind(fd, (struct sockaddr *) &srv_addr, sizeof(srv_addr));
    if (err < 0) {
        s_log << "connect_server: unable to bind to socket: " << strerror(errno);
        logger->Log(cantina::LogLevel::Critical, s_log.str());
        throw std::runtime_error(s_log.str());
    }

    logger->info << "connect_server: port: " << serverInfo.port << " fd: " << fd
                 << std::flush;

    running_threads.emplace_back(&UDPTransport::fd_reader, this);
    running_threads.emplace_back(&UDPTransport::fd_writer, this);

    return last_conn_id;
}
>>>>>>> d48a9636
<|MERGE_RESOLUTION|>--- conflicted
+++ resolved
@@ -33,7 +33,6 @@
 
 using namespace qtransport;
 
-<<<<<<< HEAD
 #if defined (PLATFORM_ESP)
 static esp_pthread_cfg_t create_config(const char *name, int core_id, int stack, int prio)
 {
@@ -46,13 +45,8 @@
 }
 #endif
 
-UDPTransport::~UDPTransport()
-{
-  // TODO: Close all streams and connections
-=======
 UDPTransport::~UDPTransport() {
     // TODO: Close all streams and connections
->>>>>>> d48a9636
 
     // Stop threads
     stop = true;
@@ -119,10 +113,11 @@
         data_ctx_it->second.data_ctx_id = data_ctx_id;
         data_ctx_it->second.priority = priority;
         data_ctx_it->second.rx_data.set_limit(tconfig.time_queue_rx_size);
-        data_ctx_it->second.tx_data = std::make_unique<priority_queue<ConnData>>(tconfig.time_queue_max_duration,
-                                                                                 tconfig.time_queue_bucket_interval,
-                                                                                 _tick_service,
-                                                                                 tconfig.time_queue_init_queue_size);
+        data_ctx_it->second.tx_data 
+            = std::make_unique<priority_queue<ConnData>>(tconfig.time_queue_max_duration,
+                                                        tconfig.time_queue_bucket_interval,
+                                                        _tick_service,
+                                                        tconfig.time_queue_init_queue_size);
     }
 
     return data_ctx_id;
@@ -602,48 +597,16 @@
  * not called again if there is still pending data to be dequeued for the same
  * StreamId
  */
-<<<<<<< HEAD
 void
-UDPTransport::fd_reader()
-{
-  logger->Log(cantina::LogLevel::Info, "Starting transport reader thread");
-#if defined(PLATFORM_ESP)
+UDPTransport::fd_reader() {
+    logger->Log(cantina::LogLevel::Info, "Starting transport reader thread");
+ #if defined(PLATFORM_ESP)
   // TODO (Suhas): Revisit this once we have basic esp functionality working
   const int dataSize = 2048;
 #else
-  const int dataSize = 65535; // TODO Add config var to set this value.
-                              // larger than actual MTU require IP frags
+  const int dataSize = UDP_MAX_PACKET_SIZE; // TODO Add config var to set this value.  Sizes
+    // larger than actual MTU require IP frags
 #endif
-  struct sockaddr_storage remoteAddr;
-  memset(&remoteAddr, 0, sizeof(remoteAddr));
-  socklen_t remoteAddrLen = sizeof(remoteAddr);
-
-  uint8_t data[dataSize];
-
-  while (not stop) {
-    int rLen = recvfrom(fd,
-                        data,
-                        dataSize,
-                        0 /*flags*/,
-                        (struct sockaddr*)&remoteAddr,
-                        &remoteAddrLen);
-
-    if (rLen < 0 || stop) {
-      if ((errno == EAGAIN) || (stop)) {
-        // timeout on read or stop issued
-        continue;
-
-      } else {
-        logger->error << "Error reading from UDP socket: " << strerror(errno)
-                      << std::flush;
-        break;
-      }
-=======
-void UDPTransport::fd_reader() {
-    logger->Log("Starting transport reader thread");
-
-    const int dataSize = UDP_MAX_PACKET_SIZE; // TODO Add config var to set this value.  Sizes
-    // larger than actual MTU require IP frags
     uint8_t data[dataSize];
 
     std::unique_lock<std::mutex> lock(_connections_mutex);
@@ -705,8 +668,9 @@
 
                         send_connect_ok(last_conn_id, remote_addr);
 
-                        const auto [conn_it, _] = conn_contexts.emplace(last_conn_id,
-                                                                        std::make_shared<ConnectionContext>());
+                        const auto [conn_it, _] 
+                        = conn_contexts.emplace(last_conn_id,
+                                                std::make_shared<ConnectionContext>());
 
                         auto &conn = *conn_it->second;
 
@@ -902,7 +866,6 @@
                 break;
         }
         lock.unlock();
->>>>>>> d48a9636
     }
 
     logger->Log("Done transport reader thread");
@@ -978,126 +941,12 @@
     return std::nullopt;
 }
 
-TransportConnId UDPTransport::connect_client() {
-    std::stringstream s_log;
-
-    clientStatus = TransportStatus::Connecting;
-
-    fd = socket(AF_INET, SOCK_DGRAM, IPPROTO_UDP);
-    if (fd == -1) {
-        throw std::runtime_error("socket() failed");
-    }
-
-    size_t snd_rcv_max = UDP_MAX_PACKET_SIZE;   // TODO: Add config for value
-    timeval rcv_timeout{.tv_sec = 0, .tv_usec = 1000};
-
-    int err =
-            setsockopt(fd, SOL_SOCKET, SO_SNDBUF, &snd_rcv_max, sizeof(snd_rcv_max));
-    if (err != 0) {
-        s_log << "client_connect: Unable to set send buffer size: "
-              << strerror(errno);
-        logger->Log(cantina::LogLevel::Critical, s_log.str());
-        throw std::runtime_error(s_log.str());
-    }
-
-    snd_rcv_max = 1000000; // TODO: Add config for value
-    err =
-            setsockopt(fd, SOL_SOCKET, SO_RCVBUF, &snd_rcv_max, sizeof(snd_rcv_max));
-    if (err != 0) {
-        s_log << "client_connect: Unable to set receive buffer size: "
-              << strerror(errno);
-        logger->Log(cantina::LogLevel::Critical, s_log.str());
-        throw std::runtime_error(s_log.str());
-    }
-
-    err =
-            setsockopt(fd, SOL_SOCKET, SO_RCVTIMEO, &rcv_timeout, sizeof(rcv_timeout));
-    if (err != 0) {
-        s_log << "client_connect: Unable to set receive timeout: "
-              << strerror(errno);
-        logger->Log(cantina::LogLevel::Critical, s_log.str());
-        throw std::runtime_error(s_log.str());
-    }
-
-
-    struct sockaddr_in srvAddr;
-    srvAddr.sin_family = AF_INET;
-    srvAddr.sin_addr.s_addr = htonl(INADDR_ANY);
-    srvAddr.sin_port = 0;
-    err = bind(fd, (struct sockaddr *) &srvAddr, sizeof(srvAddr));
-    if (err) {
-        s_log << "client_connect: Unable to bind to socket: " << strerror(errno);
-        logger->Log(cantina::LogLevel::Critical, s_log.str());
-        throw std::runtime_error(s_log.str());
-    }
-
-    std::string sPort = std::to_string(htons(serverInfo.port));
-    struct addrinfo hints = {}, *address_list = NULL;
-    hints.ai_family = AF_INET;
-    hints.ai_socktype = SOCK_DGRAM;
-    hints.ai_protocol = IPPROTO_UDP;
-    err = getaddrinfo(
-            serverInfo.host_or_ip.c_str(), sPort.c_str(), &hints, &address_list);
-    if (err) {
-        strerror(1);
-        s_log << "client_connect: Unable to resolve remote ip address: "
-              << strerror(errno);
-        logger->Log(cantina::LogLevel::Critical, s_log.str());
-        throw std::runtime_error(s_log.str());
-    }
-
-    struct addrinfo *item = nullptr, *found_addr = nullptr;
-    for (item = address_list; item != nullptr; item = item->ai_next) {
-        if (item->ai_family == AF_INET && item->ai_socktype == SOCK_DGRAM &&
-            item->ai_protocol == IPPROTO_UDP) {
-            found_addr = item;
-            break;
-        }
-    }
-
-    if (found_addr == nullptr) {
-        logger->critical << "client_connect: No IP address found" << std::flush;
-        throw std::runtime_error("client_connect: No IP address found");
-    }
-
-    struct sockaddr_in *ipv4 = (struct sockaddr_in *) &serverAddr.addr;
-    memcpy(ipv4, found_addr->ai_addr, found_addr->ai_addrlen);
-    ipv4->sin_port = htons(serverInfo.port);
-    serverAddr.addr_len = sizeof(sockaddr_in);
-
-    freeaddrinfo(address_list);
-
-    serverAddr.id = create_addr_id(serverAddr.addr);
-
-    ++last_conn_id;
-
-    std::lock_guard<std::mutex> _(_connections_mutex);  // just for safety in case a close is called at the same time
-
-    const auto& [conn_it, is_new] = conn_contexts.emplace(last_conn_id,
-                                                    std::make_shared<ConnectionContext>());
-
-    auto &conn = *conn_it->second;
-    conn.addr = serverAddr;
-    conn.id = last_conn_id;
-
-    conn.tx_report_interval_ms = tconfig.time_queue_rx_size; // TODO: this temp to set this via UI
-
-    conn.set_KBps(2000); // Set to 16Mbps=2000KBps connection rate
-
-    createDataContext(last_conn_id, false, 10, false);
-
-    addr_conn_contexts.emplace(serverAddr.id, conn_it->second); // Add to the addr lookup map
-
-    send_connect(conn.id, conn.addr);
-
-    // Notify caller that the connection is now ready
-    delegate.on_connection_status(last_conn_id, TransportStatus::Ready);
-
-<<<<<<< HEAD
 TransportConnId
 UDPTransport::connect_client()
 {
   std::stringstream s_log;
+
+  clientStatus = TransportStatus::Connecting;
 
   fd = socket(AF_INET, SOCK_DGRAM, IPPROTO_UDP);
   if (fd == -1) {
@@ -1112,7 +961,7 @@
 int err = 0;
 #if not defined(PLATFORM_ESP)
   // TODO: Add config for these values
-  size_t snd_rcv_max = 2000000;
+  size_t snd_rcv_max = UDP_MAX_PACKET_SIZE;
   timeval rcv_timeout { .tv_sec = 0, .tv_usec = 10000 };
 
   err =
@@ -1121,26 +970,17 @@
     s_log << "client_connect: Unable to set send buffer size: "
           << strerror(errno);
     logger->Log(cantina::LogLevel::Critical, s_log.str());
-#if not defined(PLATFORM_ESP)    
     throw std::runtime_error(s_log.str());
- #else
-    abort();
-#endif       
-
-  }
-
+  }
+
+  snd_rcv_max = 1000000; // TODO: Add config for value
   err =
     setsockopt(fd, SOL_SOCKET, SO_RCVBUF, &snd_rcv_max, sizeof(snd_rcv_max));
   if (err != 0) {
     s_log << "client_connect: Unable to set receive buffer size: "
           << strerror(errno);
     logger->Log(cantina::LogLevel::Critical, s_log.str());
-#if not defined(PLATFORM_ESP)    
     throw std::runtime_error(s_log.str());
- #else
-    abort();
-#endif       
-
   }
 #endif
 
@@ -1210,37 +1050,46 @@
 #endif       
   }
 
-  struct sockaddr_in* ipv4 = (struct sockaddr_in*)&serverAddr.addr;
-  memcpy(ipv4, found_addr->ai_addr, found_addr->ai_addrlen);
-  ipv4->sin_port = htons(serverInfo.port);
-  serverAddr.addr_len = sizeof(sockaddr_in);
-
-  freeaddrinfo(address_list);
-
-  addrKey sa_key;
-  addr_to_key(serverAddr.addr, sa_key);
-
-  serverAddr.key = sa_key;
-
-  ++last_context_id;
-  ++last_stream_id;
-
-  remote_contexts[last_context_id] = serverAddr;
-  remote_addrs[sa_key] = { last_context_id, last_stream_id};
-
-  // Create dequeue
-  dequeue_data_map[last_context_id][last_stream_id].set_limit(50000);
-
-  // Notify caller that the connection is now ready
-  delegate.on_connection_status(last_context_id, TransportStatus::Ready);
+    struct sockaddr_in *ipv4 = (struct sockaddr_in *) &serverAddr.addr;
+    memcpy(ipv4, found_addr->ai_addr, found_addr->ai_addrlen);
+    ipv4->sin_port = htons(serverInfo.port);
+    serverAddr.addr_len = sizeof(sockaddr_in);
+
+    freeaddrinfo(address_list);
+
+    serverAddr.id = create_addr_id(serverAddr.addr);
+
+    ++last_conn_id;
+
+    std::lock_guard<std::mutex> _(_connections_mutex);  // just for safety in case a close is called at the same time
+
+    const auto& [conn_it, is_new] = conn_contexts.emplace(last_conn_id,
+                                                    std::make_shared<ConnectionContext>());
+
+    auto &conn = *conn_it->second;
+    conn.addr = serverAddr;
+    conn.id = last_conn_id;
+
+    conn.tx_report_interval_ms = tconfig.time_queue_rx_size; // TODO: this temp to set this via UI
+
+    conn.set_KBps(2000); // Set to 16Mbps=2000KBps connection rate
+
+    createDataContext(last_conn_id, false, 10, false);
+
+    addr_conn_contexts.emplace(serverAddr.id, conn_it->second); // Add to the addr lookup map
+
+    send_connect(conn.id, conn.addr);
+
+    // Notify caller that the connection is now ready
+    delegate.on_connection_status(last_conn_id, TransportStatus::Ready);
+
 
 #if defined(PLATFORM_ESP)
-  auto cfg = create_config("FDReader", 1, 12 * 1024, 5);
-  auto esp_err = esp_pthread_set_cfg(&cfg);
-  if(esp_err != ESP_OK) {
-    s_log << "esp_pthread_set_cfg failed " << esp_err_to_name(esp_err);
-    throw std::runtime_error(s_log.str());
-  }
+    auto cfg = create_config("FDReader", 1, 12 * 1024, 5);
+    auto esp_err = esp_pthread_set_cfg(&cfg);
+    if(esp_err != ESP_OK) {
+        abort();
+    }
 #endif
 
   running_threads.emplace_back(&UDPTransport::fd_reader, this);
@@ -1249,20 +1098,17 @@
   cfg = create_config("FDWriter", 1, 12 * 1024, 5);
   esp_err = esp_pthread_set_cfg(&cfg);
   if(esp_err != ESP_OK) {
-    s_log << "esp_pthread_set_cfg failed " << esp_err_to_name(esp_err);
-    throw std::runtime_error(s_log.str());
+   abort();
   }
 #endif
   
   running_threads.emplace_back(&UDPTransport::fd_writer, this);
 
-  return last_context_id;
-}
-
-TransportConnId
-UDPTransport::connect_server()
-{
-  std::stringstream s_log;
+  return last_conn_id;
+}
+
+TransportConnId UDPTransport::connect_server() {
+    std::stringstream s_log;
 
   fd = socket(AF_INET, SOCK_DGRAM, IPPROTO_UDP);
   if (fd < 0) {
@@ -1290,9 +1136,8 @@
 
   }
 
-  // TODO: Add config for this value
-  size_t snd_rcv_max = 2000000;
-  timeval rcv_timeout { .tv_sec = 0, .tv_usec = 10000 };
+    size_t snd_rcv_max = 2000000;
+    timeval rcv_timeout{.tv_sec = 0, .tv_usec = 1000};
 
   err =
     setsockopt(fd, SOL_SOCKET, SO_SNDBUF, &snd_rcv_max, sizeof(snd_rcv_max));
@@ -1305,7 +1150,6 @@
  #else
     abort();
 #endif       
-
   }
 
   err =
@@ -1333,93 +1177,7 @@
  #else
     abort();
 #endif       
-
-  }
-
-
-  struct sockaddr_in srv_addr;
-  memset((char*)&srv_addr, 0, sizeof(srv_addr));
-  srv_addr.sin_port = htons(serverInfo.port);
-  srv_addr.sin_family = AF_INET;
-  srv_addr.sin_addr.s_addr = htonl(INADDR_ANY);
-
-  err = bind(fd, (struct sockaddr*)&srv_addr, sizeof(srv_addr));
-  if (err < 0) {
-    s_log << "connect_server: unable to bind to socket: " << strerror(errno);
-    logger->Log(cantina::LogLevel::Critical, s_log.str());
-#if not defined(PLATFORM_ESP)    
-    throw std::runtime_error(s_log.str());
- #else
-    abort();
-#endif       
-
-  }
-
-  logger->info << "connect_server: port: " << serverInfo.port << " fd: " << fd
-               << std::flush;
-
-  running_threads.emplace_back(&UDPTransport::fd_reader, this);
-  running_threads.emplace_back(&UDPTransport::fd_writer, this);
-
-  return last_context_id;}
-=======
-    running_threads.emplace_back(&UDPTransport::fd_reader, this);
-
-    running_threads.emplace_back(&UDPTransport::fd_writer, this);
-
-    return last_conn_id;
-}
-
-TransportConnId UDPTransport::connect_server() {
-    std::stringstream s_log;
-
-    fd = socket(AF_INET, SOCK_DGRAM, IPPROTO_UDP);
-    if (fd < 0) {
-        s_log << "connect_server: Unable to create socket: " << strerror(errno);
-        logger->Log(cantina::LogLevel::Critical, s_log.str());
-        throw std::runtime_error(s_log.str());
-    }
-
-    // set for re-use
-    int one = 1;
-    int err =
-            setsockopt(fd, SOL_SOCKET, SO_REUSEADDR, (const char *) &one, sizeof(one));
-    if (err != 0) {
-        s_log << "connect_server: setsockopt error: " << strerror(errno);
-        logger->Log(cantina::LogLevel::Critical, s_log.str());
-        throw std::runtime_error(s_log.str());
-    }
-
-    // TODO: Add config for this value
-    size_t snd_rcv_max = 2000000;
-    timeval rcv_timeout{.tv_sec = 0, .tv_usec = 10000};
-
-    err =
-            setsockopt(fd, SOL_SOCKET, SO_SNDBUF, &snd_rcv_max, sizeof(snd_rcv_max));
-    if (err != 0) {
-        s_log << "client_connect: Unable to set send buffer size: "
-              << strerror(errno);
-        logger->Log(cantina::LogLevel::Critical, s_log.str());
-        throw std::runtime_error(s_log.str());
-    }
-
-    err =
-            setsockopt(fd, SOL_SOCKET, SO_RCVBUF, &snd_rcv_max, sizeof(snd_rcv_max));
-    if (err != 0) {
-        s_log << "client_connect: Unable to set receive buffer size: "
-              << strerror(errno);
-        logger->Log(cantina::LogLevel::Critical, s_log.str());
-        throw std::runtime_error(s_log.str());
-    }
-
-    err =
-            setsockopt(fd, SOL_SOCKET, SO_RCVTIMEO, &rcv_timeout, sizeof(rcv_timeout));
-    if (err != 0) {
-        s_log << "client_connect: Unable to set receive timeout: "
-              << strerror(errno);
-        logger->Log(cantina::LogLevel::Critical, s_log.str());
-        throw std::runtime_error(s_log.str());
-    }
+  }
 
 
     struct sockaddr_in srv_addr;
@@ -1438,9 +1196,24 @@
     logger->info << "connect_server: port: " << serverInfo.port << " fd: " << fd
                  << std::flush;
 
+#if defined(PLATFORM_ESP)
+  cfg = create_config("FDServerReader", 1, 12 * 1024, 5);
+  esp_err = esp_pthread_set_cfg(&cfg);
+  if(esp_err != ESP_OK) {
+   abort();
+  }
+#endif
     running_threads.emplace_back(&UDPTransport::fd_reader, this);
+
+#if defined(PLATFORM_ESP)
+  cfg = create_config("FDServerWriter", 1, 12 * 1024, 5);
+  esp_err = esp_pthread_set_cfg(&cfg);
+  if(esp_err != ESP_OK) {
+   abort();
+  }
+#endif
+
     running_threads.emplace_back(&UDPTransport::fd_writer, this);
 
     return last_conn_id;
-}
->>>>>>> d48a9636
+}