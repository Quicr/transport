--- conflicted
+++ resolved
@@ -198,14 +198,7 @@
  * mediaStreamId
  */
 void UDPTransport::fd_reader(const bool &stop) {
-<<<<<<< HEAD
-  std::cout << "Starting transport reader thread" << std::endl;
-
-  const int dataSize = 65535; // TODO Add config var to set this value, can be up
-                             // to 64k with gso/ip frags
-=======
   logger.log(LogLevel::info, "Starting transport reader thread");
->>>>>>> e9c7635d
 
   const int dataSize = 65535; // TODO Add config var to set this value.  Sizes
                               // larger than actual MTU require IP frags
