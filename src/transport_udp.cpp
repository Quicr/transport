--- conflicted
+++ resolved
@@ -34,18 +34,12 @@
   return (fd > 0) ? TransportStatus::Ready : TransportStatus::Disconnected;
 }
 
-<<<<<<< HEAD
 MediaStreamId UDPTransport::createMediaStream(
     const qtransport::TransportContextId &context_id,
     bool use_reliable_transport) {
 
   return last_media_stream_id++;
-=======
-MediaStreamId
-UDPTransport::createMediaStream(const qtransport::TransportContextId &tcid,
-                                bool use_reliable_transport) {
-  return 0x0;
->>>>>>> 6da774df
+
 }
 
 TransportContextId UDPTransport::start() {
