#include <cassert>
#include <cstring> // memcpy
#include <iostream>
#include <sstream>
#include <thread>
#include <unistd.h>

#include <arpa/inet.h>
#include <netdb.h>
#if defined(__linux__)
#include <net/ethernet.h>
#include <netpacket/packet.h>
#elif defined(__APPLE__)
#include <net/if_dl.h>
#endif

#include <ctime>
#include "picoquic_utils.h"
#include "picoquic_internal.h"
#include "transport_picoquic.h"

using namespace qtransport;

/*
 * PicoQuic Callbacks
 */
int pq_event_cb(picoquic_cnx_t* cnx,
            uint64_t stream_id, uint8_t* bytes, size_t length,
            picoquic_call_back_event_t fin_or_event, void* callback_ctx, void* v_stream_ctx)
{
  PicoQuicTransport *transport = static_cast<PicoQuicTransport *>(callback_ctx);
  PicoQuicTransport::StreamContext *stream_cnx = static_cast<PicoQuicTransport::StreamContext *>(v_stream_ctx);

  std::ostringstream log_msg;
  bool is_fin = false;

  if (transport == NULL) {
    log_msg.str("");
    std::cout << "Null callback CTX" << std::endl;
    return PICOQUIC_ERROR_UNEXPECTED_ERROR;
  }

  switch (fin_or_event) {

    case picoquic_callback_prepare_datagram:
    {
      // length is the max allowed data length
      if (stream_cnx == NULL) {
        // picoquic doesn't provide stream context for datagram/stream_id==-0
        stream_cnx = transport->getZeroStreamContext(cnx);
      }

      transport->sendTxData(stream_cnx, bytes, length);
      break;
    }

    case picoquic_callback_datagram_acked:
      // Called for each datagram - TODO: Revisit how often acked frames are coming in
      //   bytes carries the original packet data
      //      log_msg.str("");
      //      log_msg << "Got datagram ack send_time: " << stream_id
      //              << " bytes length: " << length;
      //      transport->logger.log(LogLevel::info, log_msg.str());

      break;

    case picoquic_callback_datagram_spurious:
      // TODO: Add metrics for spurious datagrams
      // delayed ack
      //std::cout << "spurious DGRAM length: " << length << std::endl;
      break;

    case picoquic_callback_datagram_lost:
      // TODO: Add metrics for lost datagrams
      //std::cout << "Lost DGRAM length " << length << std::endl;
      break;


    case picoquic_callback_datagram:
    {
      if (stream_cnx == NULL) {
        // picoquic doesn't provide stream context for datagram/stream_id==-0
        stream_cnx = transport->getZeroStreamContext(cnx);
      }
      transport->on_recv_data(stream_cnx, bytes, length);
      break;
    }

    case picoquic_callback_stream_fin:
      is_fin = true;
      // fall through to picoquic_callback_stream_data
    case picoquic_callback_stream_data:
    {
      if (stream_cnx == NULL) {
        stream_cnx = transport->createStreamContext(cnx, stream_id);
      }
      // length is the amount of data received
      transport->on_recv_data(stream_cnx, bytes, length);

      if (is_fin) transport->deleteStreamContext(reinterpret_cast<uint64_t>(cnx), stream_id);
      break;
    }

    case picoquic_callback_stream_reset: {
      log_msg.str("");
      log_msg << "Closing connection stream " << stream_id;
      transport->logger.log(LogLevel::info, log_msg.str());

      if (stream_id == 0) { // close connection
        picoquic_close(cnx, 0);

      } else {
        picoquic_set_callback(cnx, NULL, NULL);
      }

      transport->deleteStreamContext(reinterpret_cast<uint64_t>(cnx), stream_id);


      return 0;
    }

    case picoquic_callback_application_close:
    case picoquic_callback_close: {
      log_msg.str("");
      log_msg << "Closing connection stream_id: " << stream_id;

      if (stream_cnx != NULL) {
        log_msg << stream_cnx->peer_addr_text;
      }

      transport->logger.log(LogLevel::info, log_msg.str());

      picoquic_set_callback(cnx, NULL, NULL);
      picoquic_close(cnx, 0);
      transport->deleteStreamContext(reinterpret_cast<uint64_t>(cnx), stream_id);

      if (not transport->isServerMode) {
        transport->setStatus(TransportStatus::Disconnected);
        return PICOQUIC_NO_ERROR_TERMINATE_PACKET_LOOP;
      }

      return 0;
    }

    case picoquic_callback_ready: { // Connection callback, not per stream
      if (stream_cnx == NULL) {
        stream_cnx = transport->createStreamContext(cnx, stream_id);
      }

      if (transport->isServerMode) {

        // Create new stream context for new stream/connection
        picoquic_enable_keep_alive(cnx, 3000000);
        (void)picoquic_mark_datagram_ready(cnx, 1);

        transport->on_new_connection(stream_cnx);
      }

      else {
        // Client
        transport->setStatus(TransportStatus::Ready);
        log_msg << "Connection established to server " << stream_cnx->peer_addr_text
                << " stream_id: " << stream_id;
        transport->logger.log(LogLevel::info, log_msg.str());
      }

      break;
    }

    case picoquic_callback_prepare_to_send:
    {
      transport->sendTxData(stream_cnx, bytes, length);
      break;
    }

    default:
      log_msg.str("");
      log_msg << "Got event " << fin_or_event;
      transport->logger.log(LogLevel::debug, log_msg.str());
      break;
  }

  return 0;
}

int pq_loop_cb(picoquic_quic_t* quic, picoquic_packet_loop_cb_enum cb_mode,
           void* callback_ctx, void* callback_arg)
{

  PicoQuicTransport *transport = static_cast<PicoQuicTransport *>(callback_ctx);
  int ret = 0;
  std::ostringstream log_msg;

  if (transport == NULL) {
    return PICOQUIC_ERROR_UNEXPECTED_ERROR;
  }
  else {
    log_msg << "Loop got cb_mode: ";

    switch (cb_mode) {
      case picoquic_packet_loop_ready: {
        log_msg << "packet_loop_ready, waiting for packets";
        transport->logger.log(LogLevel::info, log_msg.str());

        if (transport->isServerMode)
          transport->setStatus(TransportStatus::Ready);

        if (callback_arg != nullptr) {
          auto *options = static_cast<picoquic_packet_loop_options_t *> (callback_arg);
          options->do_time_check = 1;
        }

        break;
      }

      case picoquic_packet_loop_after_receive:
        //        log_msg << "packet_loop_after_receive";
        //        transport->logger.log(LogLevel::debug, log_msg.str());
        break;

      case picoquic_packet_loop_after_send:
        //        log_msg << "packet_loop_after_send";
        //        transport->logger.log(LogLevel::debug, log_msg.str());
        break;

      case picoquic_packet_loop_port_update:
        log_msg << "packet_loop_port_update";
        transport->logger.log(LogLevel::debug, log_msg.str());
        break;

      case picoquic_packet_loop_time_check: {
        packet_loop_time_check_arg_t* targ = static_cast<packet_loop_time_check_arg_t*>(callback_arg);

        /*
        log_msg << "packet_loop_time_check time: "
            << targ->current_time << " delta: " << targ->delta_t;
        transport->logger.log(LogLevel::info, log_msg.str());
        */

        // TODO: Add config to set this value. This will change the loop select
        //   wait time to delta value in microseconds. Default is <= 10 seconds
        if (targ->delta_t > 3000)
          targ->delta_t = 2000;

        // Stop loop if shutting down
        if (transport->status() == TransportStatus::Shutdown) {
          transport->logger.log(LogLevel::info, "picoquic is shutting down");

          picoquic_cnx_t *close_cnx = picoquic_get_first_cnx(quic);
          while (close_cnx != NULL) {
            log_msg.str("");
            log_msg << "Closing connection id " << reinterpret_cast<uint64_t>(close_cnx);
            transport->logger.log(LogLevel::info, log_msg.str());
            picoquic_close(close_cnx, 0);
            close_cnx = picoquic_get_next_cnx(close_cnx);
          }

          return PICOQUIC_NO_ERROR_TERMINATE_PACKET_LOOP;
        }

        transport->checkTxData();

        break;
      }

      default:
        ret = PICOQUIC_ERROR_UNEXPECTED_ERROR;
        break;
    }
  }

  return ret;
}

void PicoQuicTransport::deleteStreamContext(const TransportContextId &context_id,
                                       const StreamId &stream_id)
{
  std::ostringstream log_msg;
  log_msg << "Delete stream context for id: " << stream_id;
  logger.log(LogLevel::info, log_msg.str());

  const auto &iter = active_streams.find(context_id);

  if (iter != active_streams.end()) {
    std::lock_guard<std::mutex> lock(mutex);

    if (stream_id == 0) { // Delete context if stream ID is zero
      for (const auto& stream_p : iter->second) {
        if (stream_p.first == 0) {
          on_connection_status((StreamContext*)&stream_p.second,
                               TransportStatus::Disconnected);
          continue;
        }

        (void)picoquic_mark_active_stream(stream_p.second.cnx,
                                          stream_id, 0,
                                          NULL);
        if (not isServerMode) {
          (void)picoquic_add_to_stream(stream_p.second.cnx,
                                       stream_id, NULL, 0,1);
        }

        iter->second.erase(stream_id);
      }

      (void)active_streams.erase(iter);
    }
    else {
      const auto &stream_iter = iter->second.find(stream_id);

      if (stream_iter != iter->second.end()) {
        (void)picoquic_mark_active_stream(stream_iter->second.cnx,
                                          stream_id, 0,
                                          NULL);
        (void)iter->second.erase(stream_id);
      }
    }
  }
}

PicoQuicTransport::StreamContext * PicoQuicTransport::getZeroStreamContext(picoquic_cnx_t* cnx) {
  if (cnx == NULL)
    return NULL;

  return &active_streams[reinterpret_cast<uint64_t>(cnx)][0];
}

PicoQuicTransport::StreamContext * PicoQuicTransport::createStreamContext(
  picoquic_cnx_t* cnx, uint64_t stream_id)
{
  if (cnx == NULL)
    return NULL;

  std::ostringstream log_msg;
  log_msg << "Creating stream context for id: " << stream_id;
  logger.log(LogLevel::info, log_msg.str());

  std::lock_guard<std::mutex> lock(mutex);


  StreamContext * stream_cnx = &active_streams[reinterpret_cast<uint64_t>(cnx)][stream_id];
  stream_cnx->stream_id = stream_id;
  stream_cnx->context_id = reinterpret_cast<uint64_t>(cnx);
  stream_cnx->cnx = cnx;
  stream_cnx->rx_data.setLimit(tconfig.data_queue_size);
  stream_cnx->tx_data.setLimit(tconfig.data_queue_size);


  sockaddr* addr;
  picoquic_get_peer_addr(cnx, &addr);
  std::memset(stream_cnx->peer_addr_text, 0, sizeof(stream_cnx->peer_addr_text));

  switch (addr->sa_family) {
    case AF_INET:
      (void)inet_ntop(AF_INET,
                      &reinterpret_cast<struct sockaddr_in *>(addr)->sin_addr,
                      /*(const void*)(&((struct sockaddr_in*)addr)->sin_addr),*/
                      stream_cnx->peer_addr_text,
                      sizeof(stream_cnx->peer_addr_text));
      stream_cnx->peer_port = ntohs(((struct sockaddr_in*) addr)->sin_port);
      break;

    case AF_INET6:
      (void)inet_ntop(AF_INET6,
                      &reinterpret_cast<struct sockaddr_in6 *>(addr)->sin6_addr,
                      /*(const void*)(&((struct sockaddr_in6*)addr)->sin6_addr), */
                      stream_cnx->peer_addr_text, sizeof(stream_cnx->peer_addr_text));
      stream_cnx->peer_port = ntohs(((struct sockaddr_in6*) addr)->sin6_port);
      break;
  }

  (void)picoquic_set_app_stream_ctx(cnx, stream_id, stream_cnx);


  if (stream_id)
    (void)picoquic_mark_active_stream(cnx, stream_id, 1, stream_cnx);

  return stream_cnx;
}

PicoQuicTransport::PicoQuicTransport(const TransportRemote& server,
                                     const TransportConfig& tcfg,
                                     TransportDelegate& delegate,
                                     bool isServerMode,
                                     LogHandler& logger)
  : logger(logger)
  , isServerMode(isServerMode)
  , stop(false)
  , transportStatus(TransportStatus::Connecting)
  , serverInfo(server)
  , delegate(delegate)
  , tconfig(tcfg)
{
  if (isServerMode && tcfg.tls_cert_filename == NULL) {
    throw InvalidConfigException("Missing cert filename");
  }
  else if (tcfg.tls_cert_filename != NULL) {
    (void)picoquic_config_set_option(&config, picoquic_option_CERT,
                                     tcfg.tls_cert_filename);

    if (tcfg.tls_key_filename != NULL) {
      (void)picoquic_config_set_option(&config, picoquic_option_KEY,
                                       tcfg.tls_key_filename);
    } else {
      throw InvalidConfigException("Missing cert key filename");
    }
  }
}

PicoQuicTransport::~PicoQuicTransport()
{
  setStatus(TransportStatus::Shutdown);
  shutdown();
}

void PicoQuicTransport::shutdown()
{

  if (stop) // Already stopped
    return;

  stop = true;

  if (picoQuicThread.joinable()) {
    logger.log(LogLevel::info, "Closing transport pico thread");
    picoQuicThread.join();
  }

  cbNotifyQueue.stopWaiting();
  if (cbNotifyThread.joinable()) {
    logger.log(LogLevel::info, "Closing transport callback notifier thread");
    cbNotifyThread.join();
  }

  logger.log(LogLevel::info, "done closing transport threads");

}


TransportStatus
PicoQuicTransport::status() const
{
  return transportStatus;
}

void PicoQuicTransport::setStatus(TransportStatus status) {
  transportStatus = status;
}

StreamId PicoQuicTransport::createStream(
  const TransportContextId& context_id,
  bool use_reliable_transport)
{
  logger.log(LogLevel::debug, "App requests to create new stream");

  const auto &iter = active_streams.find(context_id);
  if (iter == active_streams.end()) {
    logger.log(LogLevel::warn, "Invalid context id, cannot create stream");
    return 0;
  }

  const auto &cnx_stream_iter = iter->second.find(0);
  if (cnx_stream_iter == iter->second.end()) {
    logger.log(LogLevel::warn,
               "Missing primary connection zero stream, cannot create streams");
    return 0;
  }

  if (isServerMode) // Server does not create streams, clients must create these
    return 0;
  else if (not use_reliable_transport)
    return 0;

  // Create stream will add stream to active_streams
  PicoQuicTransport::StreamContext * stream_cnx = createStreamContext(
    cnx_stream_iter->second.cnx,
    next_stream_id);

  TransportContextId tcid = context_id;
  StreamId stream_id = next_stream_id;

  cbNotifyQueue.push([&] () {
    delegate.on_new_stream(tcid, stream_id);
  });

  // Set next stream ID
  next_stream_id += 4; // Increment by 4, stream type is first 2 bits

  return stream_cnx->stream_id;
}

TransportContextId
PicoQuicTransport::start()
{
  uint64_t current_time = picoquic_current_time();
  debug_set_stream(stdout);  // Enable picoquic debug

  (void)picoquic_config_set_option(&config,
                                   picoquic_option_ALPN, QUICR_ALPN);
  (void)picoquic_config_set_option(&config,
                                   picoquic_option_MAX_CONNECTIONS, "100");
  quic_ctx = picoquic_create_and_configure(&config,
                                           pq_event_cb,
                                           this,
                                           current_time,
                                           NULL);

  if (quic_ctx == NULL) {
    logger.log(LogLevel::fatal, "Unable to create picoquic context, check certificate and key filenames");
    throw PicoQuicException("Unable to create picoquic context");
  }

  /*
   * TODO doc: Apparently need to set some value to send datagrams. If not set,
   *    max datagram size is zero, preventing sending of datagrams. Setting this
   *    also triggers PMTUD to run. This value will be the initial value.
   */
  picoquic_init_transport_parameters(&local_tp_options, 1);
  local_tp_options.max_datagram_frame_size = 1280;
//  local_tp_options.max_packet_size = 1450;
//  local_tp_options.max_ack_delay = 3000000;
//  local_tp_options.min_ack_delay = 500000;

  picoquic_set_default_tp(quic_ctx, &local_tp_options);

  cbNotifyQueue.setLimit(2000);
  cbNotifyThread = std::thread(&PicoQuicTransport::cbNotifier, this);

  TransportContextId cid = 0;

  if (isServerMode) {
    picoQuicThread = std::thread(&PicoQuicTransport::server, this);

  } else {
    cid = createClient();
    picoQuicThread = std::thread(&PicoQuicTransport::client, this, cid);
  }

  return cid;
}

void PicoQuicTransport::cbNotifier()
{
  logger.log(LogLevel::info, "Starting transport callback notifier thread");

  while (not stop) {
    auto cb = cbNotifyQueue.block_pop();
    if (cb) {
      (*cb)();
    }
  }
}

void PicoQuicTransport::server()
{
  int ret = picoquic_packet_loop(quic_ctx, serverInfo.port,
                                 0, 0,
                                 2000000,
                                 0,
                                 pq_loop_cb,
                                 this);

  std::ostringstream log_msg;

  if (quic_ctx != NULL) {
    picoquic_free(quic_ctx);
    quic_ctx = NULL;
  }

  log_msg << "picoquic packet loop ended with " << ret;
  logger.log(LogLevel::info, log_msg.str());

  setStatus(TransportStatus::Shutdown);

}

TransportContextId PicoQuicTransport::createClient() {
  struct sockaddr_storage server_address;
  char const* sni = "cisco.webex.com";
  int ret;
  std::ostringstream log_msg;

  int is_name = 0;

  ret = picoquic_get_server_address(serverInfo.host_or_ip.c_str(),
                                    serverInfo.port, &server_address, &is_name);
  if (ret != 0) {
    log_msg.str("");
    log_msg << "Failed to get server: "
            << serverInfo.host_or_ip << " port: " << serverInfo.port;
    logger.log(LogLevel::error, log_msg.str());

  } else if (is_name) {
    sni = serverInfo.host_or_ip.c_str();
  }

  picoquic_set_default_congestion_algorithm(quic_ctx, picoquic_bbr_algorithm);

  uint64_t current_time = picoquic_current_time();

  picoquic_cnx_t* cnx = picoquic_create_cnx(quic_ctx,
                                            picoquic_null_connection_id,
                                            picoquic_null_connection_id,
                                            reinterpret_cast<struct sockaddr*>( &server_address),
                                            current_time,
                                            0, sni, config.alpn, 1);

  if (cnx == NULL) {
    logger.log(LogLevel::error, "Could not create picoquic connection client context");
    return 0;
  }

  // Using default TP
  picoquic_set_transport_parameters(cnx, &local_tp_options);

  (void)createStreamContext(cnx, 0);

  return reinterpret_cast<uint64_t>(cnx);
}

void PicoQuicTransport::client(const TransportContextId tcid)
{
  int ret;
  std::ostringstream log_msg;

  picoquic_cnx_t* cnx = active_streams[tcid][0].cnx;

  log_msg << "Thread client packet loop for client context_id: " << tcid;
  logger.log(LogLevel::info, log_msg.str());

  if (cnx == NULL) {
    logger.log(LogLevel::error, "Could not create picoquic connection client context");
  }
  else {
    picoquic_enable_keep_alive(cnx, 3000000);
    picoquic_set_callback(cnx, pq_event_cb, this);

    ret = picoquic_start_client_cnx(cnx);
    if (ret < 0) {
      logger.log(LogLevel::error, "Could not activate connection");
      return;
    }

    (void)picoquic_mark_datagram_ready(cnx, true);

    ret = picoquic_packet_loop(quic_ctx, 0, AF_INET, 0,
                               2000000, 0,
                               pq_loop_cb, this);

    log_msg.str("");
    log_msg << "picoquic ended with " << ret;
    logger.log(LogLevel::info, log_msg.str());
  }

  if (quic_ctx != NULL) {
    picoquic_free(quic_ctx);
    quic_ctx = NULL;
  }

  shutdown();
}

void
PicoQuicTransport::closeStream(const TransportContextId& context_id,
                               const StreamId stream_id)
{
  deleteStreamContext(context_id, stream_id);
}

void
PicoQuicTransport::close(
  [[maybe_unused]] const TransportContextId& context_id)
{
}

void PicoQuicTransport::checkTxData()
{
  uint64_t cur_time = picoquic_current_time();

  for (auto& c_pair: active_streams) {
    for (auto &s_pair : active_streams[c_pair.first]) {
      //      std::ostringstream log_msg;
      //      log_msg << "pending data check, ctx: " << c_pair.first
      //              << " stream: " << s_pair.second.stream_id << " size: " << s_pair.second.out_data.size();
      //      logger.log(LogLevel::info, log_msg.str());

      if (s_pair.second.tx_data.size()) {
        // Instruct picoquic to run prepare data to send callbacks now since data is pending to be sent
        picoquic_reinsert_by_wake_time(s_pair.second.cnx->quic, s_pair.second.cnx, cur_time);

        if (s_pair.first != 0) {
          (void)picoquic_mark_active_stream(s_pair.second.cnx,
                                            s_pair.first,
                                            1,
                                            static_cast<StreamContext*>(&s_pair.second));
        }
      }
    }
  }
}

void PicoQuicTransport::sendTxData(StreamContext *stream_cnx,
                              [[maybe_unused]] uint8_t* bytes_ctx,
                              size_t max_len)
{
<<<<<<< HEAD
  for (int i=0; i < tconfig.data_queue_size; i++) {
    const auto& out_data = stream_cnx->tx_data.pop();

      if (out_data.has_value()) {
      uint32_t *msg_num = (uint32_t *) out_data.value().bytes.data();
      logger.log(LogLevel::info, "Send datagram num: " + std::to_string(*msg_num));

      if (stream_cnx->stream_id == 0) {
        picoquic_queue_datagram_frame(stream_cnx->cnx, out_data.value().bytes.size(), out_data.value().bytes.data());
      } else {
        picoquic_add_to_stream_with_ctx(stream_cnx->cnx, stream_cnx->stream_id,
                                        out_data.value().bytes.data(), out_data.value().bytes.size(),
                                        0, stream_cnx);
=======
  //  std::ostringstream log_msg;
  //  log_msg << " context_id: " << stream_cnx->context_id
  //          << " steram_id: " << stream_cnx->stream_id
  //          << " out_data: " << stream_cnx->out_data.size();
  //  logger.log(LogLevel::info, log_msg.str());
  const auto& out_data = stream_cnx->tx_data.front();

  if (out_data.has_value()) {

    // TODO: remove below debug message
    if (stream_cnx->tx_data.size() < tconfig.data_queue_size
         && stream_cnx->tx_data.size() > tconfig.data_queue_size / 2) {
      std::cout << " context_id: " << stream_cnx->context_id
                << " stream_id: " << stream_cnx->stream_id
                << " out_data: " << stream_cnx->tx_data.size() << std::endl;
    }

    if (max_len >= out_data.value().bytes.size()) {
      uint8_t* buf = NULL;

      if (stream_cnx->stream_id == 0)
        buf = picoquic_provide_datagram_buffer(bytes_ctx,
                                               out_data.value().bytes.size());
      else
        buf = picoquic_provide_stream_data_buffer(bytes_ctx,
                                                  out_data->bytes.size(),
                                                  0, 1);

      if (buf != NULL) {
        std::memcpy(
          buf, out_data.value().bytes.data(), out_data.value().bytes.size());

        stream_cnx->tx_data.pop_front();

      } else {
        std::ostringstream log_msg;
        log_msg << "context_id: " << stream_cnx->context_id
                << " stream_id: " << stream_cnx->stream_id
                << " max_len: " << max_len
                << " bytes_len: " << out_data.value().bytes.size()
                << " Write buffer is NULL";
        logger.log(LogLevel::warn, log_msg.str());
      }

    } else if (max_len >= PADDING_MSG_PREFIX_SIZE && true == false) {
      // Not enough data to send, send padded message
      uint8_t* buf = NULL;

      if (stream_cnx->stream_id == 0)
        buf = picoquic_provide_datagram_buffer(bytes_ctx, max_len);
      else
        buf = picoquic_provide_stream_data_buffer(bytes_ctx,
                                                  max_len,
                                                  0, 1);
      if (buf != NULL) {
        std::memcpy(buf, PADDED_MSG_PREFIX, PADDING_MSG_PREFIX_SIZE);
>>>>>>> 2f7d37df
      }
    }
  }
}

TransportError
PicoQuicTransport::enqueue(const TransportContextId& context_id,
                           const StreamId & stream_id,
                           std::vector<uint8_t>&& bytes)
{
  if (bytes.empty()) {
    return TransportError::None;
  }

  OutData out_data {
    .bytes = bytes
  };

  //std::lock_guard<std::mutex> lock(mutex);

  const auto &ctx = active_streams.find(context_id);

  if (ctx != active_streams.end()) {
    const auto &stream_cnx = ctx->second.find(stream_id);

    if (stream_cnx != ctx->second.end()) {
      if (!stream_cnx->second.tx_data.push(out_data)) {
        return TransportError::QueueFull;
      }

    } else {
      return TransportError::InvalidStreamId;
    }
  } else {
    return TransportError::InvalidContextId;
  }
  return TransportError::None;
}

std::optional<std::vector<uint8_t>>
PicoQuicTransport::dequeue(const TransportContextId& context_id,
                           const StreamId & stream_id)
{
  auto cnx_it = active_streams.find(context_id);

  if (cnx_it != active_streams.end()) {
    auto stream_it = cnx_it->second.find(stream_id);
    if (stream_it != cnx_it->second.end()) {
      return stream_it->second.rx_data.pop();
    }
  }

  return std::nullopt;
}

void PicoQuicTransport::on_connection_status(
  PicoQuicTransport::StreamContext *stream_cnx, const TransportStatus status)
{
  TransportContextId context_id { stream_cnx->context_id };

  cbNotifyQueue.push([=, this] () {
    delegate.on_connection_status(context_id, status);
  });
}

void PicoQuicTransport::on_new_connection(StreamContext *stream_cnx)
{
  std::ostringstream log_msg;

  log_msg << "New Connection " << stream_cnx->peer_addr_text
          << ":" << stream_cnx->peer_port
          << " conn_ctx: " << reinterpret_cast<uint64_t>(stream_cnx->cnx)
          << " stream_id: " << stream_cnx->stream_id;

  logger.log(LogLevel::info, log_msg.str());

  TransportRemote remote {
    .host_or_ip = stream_cnx->peer_addr_text,
    .port = stream_cnx->peer_port,
    .proto = TransportProtocol::QUIC
  };

  TransportContextId context_id { stream_cnx->context_id };

  cbNotifyQueue.push([=, this] () {
    delegate.on_new_connection(context_id,
                               remote);
  });
}

void PicoQuicTransport::on_recv_data(StreamContext *stream_cnx,
                                uint8_t* bytes, size_t length)
{
  if (stream_cnx == NULL || length == 0)
    return;

  // Check if packet is padding packet
  if (length < PADDING_MSG_PREFIX_SIZE)
    return; // Invalid message size

  else if (std::memcmp(bytes,
                       PADDED_MSG_PREFIX,
                       sizeof(PADDED_MSG_PREFIX)) == 0) {
    return; // Padded message, ignore
  }

  std::vector<uint8_t> data(bytes, bytes + length);
  stream_cnx->rx_data.push(std::move(data));

  // TODO: Remove below debug logs
  if (stream_cnx->rx_data.size() > tconfig.data_queue_size / 2) {
    std::cout << " context_id: " << stream_cnx->context_id
              << " stream_id: " << stream_cnx->stream_id
              << " in_data: " << stream_cnx->rx_data.size()
              << " last_cb_size: " << stream_cnx->in_data_cb_skip_count
              << std::endl;
  }

  if (cbNotifyQueue.size() > 200) {
    std::cout << "cbNotifyQueue size: " << cbNotifyQueue.size() << std::endl;
  }

  if (stream_cnx->rx_data.size() < 2
      || stream_cnx->in_data_cb_skip_count > 30)  {
    stream_cnx->in_data_cb_skip_count = 0;
    TransportContextId context_id = stream_cnx->context_id;
    StreamId stream_id = stream_cnx->stream_id;

    cbNotifyQueue.push([=, this] () {
      delegate.on_recv_notify(context_id, stream_id);
    });
  } else {
    stream_cnx->in_data_cb_skip_count++;
  }
}<|MERGE_RESOLUTION|>--- conflicted
+++ resolved
@@ -703,27 +703,8 @@
                               [[maybe_unused]] uint8_t* bytes_ctx,
                               size_t max_len)
 {
-<<<<<<< HEAD
   for (int i=0; i < tconfig.data_queue_size; i++) {
     const auto& out_data = stream_cnx->tx_data.pop();
-
-      if (out_data.has_value()) {
-      uint32_t *msg_num = (uint32_t *) out_data.value().bytes.data();
-      logger.log(LogLevel::info, "Send datagram num: " + std::to_string(*msg_num));
-
-      if (stream_cnx->stream_id == 0) {
-        picoquic_queue_datagram_frame(stream_cnx->cnx, out_data.value().bytes.size(), out_data.value().bytes.data());
-      } else {
-        picoquic_add_to_stream_with_ctx(stream_cnx->cnx, stream_cnx->stream_id,
-                                        out_data.value().bytes.data(), out_data.value().bytes.size(),
-                                        0, stream_cnx);
-=======
-  //  std::ostringstream log_msg;
-  //  log_msg << " context_id: " << stream_cnx->context_id
-  //          << " steram_id: " << stream_cnx->stream_id
-  //          << " out_data: " << stream_cnx->out_data.size();
-  //  logger.log(LogLevel::info, log_msg.str());
-  const auto& out_data = stream_cnx->tx_data.front();
 
   if (out_data.has_value()) {
 
@@ -774,7 +755,6 @@
                                                   0, 1);
       if (buf != NULL) {
         std::memcpy(buf, PADDED_MSG_PREFIX, PADDING_MSG_PREFIX_SIZE);
->>>>>>> 2f7d37df
       }
     }
   }
