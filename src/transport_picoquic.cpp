#include "transport_picoquic.h"

#include <picoquic_internal.h>
#include <autoqlog.h>
#include <picoquic_utils.h>

#include <arpa/inet.h>
#include <cassert>
#include <cstring>
#include <ctime>
#include <iostream>
#include <thread>
#include <unistd.h>

#include <arpa/inet.h>
#include <sys/select.h>
#include <netdb.h>
#if defined(__linux__)
#include <net/ethernet.h>
#include <netpacket/packet.h>
#elif defined(__APPLE__)
#include <net/if_dl.h>
#endif

using namespace qtransport;

namespace {
    /**
     * @brief Returns the next stream id depending on if the stream is
     *        initiated by the client or the server, and if it bi- or uni- directional.
     *
     * @param id                    The initial value to adjust
     * @param is_server             Flag if the initiating request is from a server or a client
     * @param is_unidirectional     Flag if the streams are bi- or uni- directional.
     *
     * @return The correctly adjusted stream id value.
     */
    constexpr uint64_t get_next_stream_id(uint64_t last_stream_id, bool is_server, bool is_unidirectional)
    {
        return ((last_stream_id + 4) & (~0x0u << 2)) | (is_server ? 0b01 : 0b00) | (is_unidirectional ? 0b10 : 0b00);
    }

    /**
     * @brief Defines the default/datagram stream depending on if the stream is
     *        initiated by the client or the server, and if it bi- or uni- directional.
     *
     * @param is_server Flag if the initiating request is from a server or a client
     * @param is_unidirectional Flag if the streams are bi- or uni- directional.
     *
     * @return The datagram stream id.
     */
    constexpr DataContextId make_datagram_stream_id(bool is_server, bool is_unidirectional)
    {
        return 0;
    }
} // namespace

/* ============================================================================
 * PicoQuic Callbacks
 * ============================================================================
 */

int pq_event_cb(picoquic_cnx_t* pq_cnx,
            uint64_t stream_id,
            uint8_t* bytes,
            size_t length,
            picoquic_call_back_event_t fin_or_event,
            void* callback_ctx,
            void* v_stream_ctx)
{
    PicoQuicTransport* transport = static_cast<PicoQuicTransport*>(callback_ctx);
    PicoQuicTransport::DataContext* data_ctx = static_cast<PicoQuicTransport::DataContext*>(v_stream_ctx);
    const auto conn_id = reinterpret_cast<uint64_t>(pq_cnx);

    bool is_fin = false;

    if (transport == NULL) {
        return PICOQUIC_ERROR_UNEXPECTED_ERROR;
    }

    switch (fin_or_event) {

        case picoquic_callback_prepare_datagram: {
            // length is the max allowed data length
            if (auto conn_ctx = transport->getConnContext(conn_id)) {
                conn_ctx->metrics.tx_dgram_cb++;

                transport->send_next_datagram(conn_ctx, bytes, length);

                if (picoquic_get_cwin(pq_cnx) < PQ_CC_LOW_CWIN) {        // Congested if less than 8K or near jumbo MTU size
                    conn_ctx->metrics.cwin_congested++;
                }
            }

            break;
        }

        case picoquic_callback_datagram_acked:
            //   bytes carries the original packet data
            if (auto conn_ctx = transport->getConnContext(conn_id)) {
                conn_ctx->metrics.tx_dgram_ack++;
            }
            break;

        case picoquic_callback_datagram_spurious:
            if (auto conn_ctx = transport->getConnContext(conn_id)) {
                conn_ctx->metrics.tx_dgram_spurious++;
            }
            break;

        case picoquic_callback_datagram_lost:
            if (auto conn_ctx = transport->getConnContext(conn_id)) {
                conn_ctx->metrics.tx_dgram_lost++;
            }
            break;

        case picoquic_callback_datagram: {
            if (auto conn_ctx = transport->getConnContext(conn_id)) {
                transport->on_recv_datagram(conn_ctx, bytes, length);
            }
            break;
        }

        case picoquic_callback_prepare_to_send: {
            if (picoquic_get_cwin(pq_cnx) < PQ_CC_LOW_CWIN) {
                // Congested if less than 8K or near jumbo MTU size
                if (auto conn_ctx = transport->getConnContext(conn_id)) {
                    conn_ctx->metrics.cwin_congested++;
                } else {
                    break;
                }
            }

            if (data_ctx == NULL) {
                // picoquic calls this again even after reset/fin, here we ignore it
                transport->logger->info << "conn_id: " << conn_id << " stream_id: " << stream_id
                                        << " context is null" << std::flush;
                break;
            }

            data_ctx->metrics.tx_stream_cb++;
            transport->send_stream_bytes(data_ctx, bytes, length);
            break;
        }

        case picoquic_callback_stream_fin:
            is_fin = true;
            [[fallthrough]];
        case picoquic_callback_stream_data: {
            if (data_ctx == NULL) {
                /*
                 * Bi-Directional streams do not require per data object data context ID.
                 *  Unidirectional streams do require it, which requires out of band negotiation
                 *  of the data context ID on remote/receive side (this side). Libquicr does this
                 *  via publish and subscribes.
                 */
                if (!((stream_id & 0x2) == 2) /* not unidir stream */) {

                    // Create bidir stream if it wasn't initiated by this instance (remote initiated it)
                    if ( ( (stream_id & 0x1) == 1 && !transport->_is_server_mode)
                        || ( (stream_id & 0x0) == 0 && transport->_is_server_mode)) {

                        // Create the data context for new bidir streams created by remote side
                        data_ctx = transport->createDataContextBiDirRecv(conn_id, stream_id);
                        picoquic_set_app_stream_ctx(pq_cnx, stream_id, data_ctx);

                    } else {
                        // No data context and we initiated it, something isn't right...
                        break;
                    }
                }
            }

            if (auto conn_ctx = transport->getConnContext(conn_id)) {
                transport->on_recv_stream_bytes(conn_ctx, data_ctx, stream_id, bytes, length);

                if (is_fin) {
                    transport->logger->info << "Received FIN for stream " << stream_id << std::flush;
                    picoquic_reset_stream_ctx(pq_cnx, stream_id);

                    if (auto conn_ctx = transport->getConnContext(conn_id)) {
                        const auto rx_buf_it = conn_ctx->rx_stream_buffer.find(stream_id);
                        if (rx_buf_it != conn_ctx->rx_stream_buffer.end()) {
                            rx_buf_it->second.closed = true;
                        }
                    }

                    if (data_ctx == NULL) {
                        break;
                    }

                    data_ctx->current_stream_id = std::nullopt;
                }
            }

            break;
        }

        case picoquic_callback_stream_reset: {
            transport->logger->debug << "Received RESET stream conn_id: " << conn_id
                                    << " stream_id: " << stream_id
                                    << std::flush;

            picoquic_reset_stream_ctx(pq_cnx, stream_id);

            if (auto conn_ctx = transport->getConnContext(conn_id)) {
                const auto rx_buf_it = conn_ctx->rx_stream_buffer.find(stream_id);
                if (rx_buf_it != conn_ctx->rx_stream_buffer.end()) {
                    rx_buf_it->second.closed = true;
                }
            }

            if (data_ctx == NULL) {
                break;
            }

            data_ctx->current_stream_id = std::nullopt;

            transport->logger->debug << "Received RESET stream; conn_id: " << data_ctx->conn_id
                                    << " data_ctx_id: " << data_ctx->data_ctx_id
                                    << " stream_id: " << stream_id
                                    << std::flush;

            break;
        }

        case picoquic_callback_almost_ready:
            break;

        case picoquic_callback_path_suspended:
            break;

        case picoquic_callback_path_deleted:
            break;

        case picoquic_callback_path_available:
            break;

        case picoquic_callback_path_quality_changed:
            break;

        case picoquic_callback_pacing_changed: {
            const auto cwin_bytes = picoquic_get_cwin(pq_cnx);
            const auto rtt_us = picoquic_get_rtt(pq_cnx);
            picoquic_path_quality_t path_quality;
            picoquic_get_path_quality(pq_cnx, pq_cnx->path[0]->unique_path_id, &path_quality);

            transport->logger->info << "Pacing rate changed; conn_id: " << conn_id
                                    << " rate Kbps: " << stream_id * 8 / 1000
                                    << " cwin_bytes: " << cwin_bytes
                                    << " rtt_us: " << rtt_us
                                    << " rate Kbps: " << path_quality.pacing_rate * 8 / 1000
                                    << " cwin_bytes: " << path_quality.cwin
                                    << " rtt_us: " << path_quality.rtt
                                    << " rtt_max: " << path_quality.rtt_max
                                    << " rtt_sample: " << path_quality.rtt_sample
                                    << " lost_pkts: " << path_quality.lost
                                    << " bytes_in_transit: " << path_quality.bytes_in_transit
                                    << " recv_rate_Kbps: " << path_quality.receive_rate_estimate * 8 / 1000
                                    << std::flush;
            break;
        }

        case picoquic_callback_application_close:
            transport->logger->info << "Application closed conn_id: " << conn_id << std::flush;
            [[fallthrough]];
        case picoquic_callback_close: {
            transport->logger->info << "Closing connection conn_id: " << conn_id
                                    << " stream_id: " << stream_id;

            switch (picoquic_get_local_error(pq_cnx)) {
                case PICOQUIC_ERROR_IDLE_TIMEOUT:
                    transport->logger->info << " Idle timeout";
                    break;

                default:
                    transport->logger->info << " local_error: " << picoquic_get_local_error(pq_cnx)
                                            << " remote_error: " << picoquic_get_remote_error(pq_cnx)
                                            << " app_error: " << picoquic_get_application_error(pq_cnx);
            }

            picoquic_set_callback(pq_cnx, NULL, NULL);

            if (auto conn_ctx = transport->getConnContext(conn_id)) {
                transport->logger->info << " remote: " << conn_ctx->peer_addr_text;
                transport->logger->info << std::flush;
            }

            transport->close(conn_id);

            if (not transport->_is_server_mode) {
                // TODO: Fix picoquic. Apparently picoquic is not processing return values for this callback
                return PICOQUIC_NO_ERROR_TERMINATE_PACKET_LOOP;
            }

            return 0;
        }

        case picoquic_callback_ready: { // Connection callback, not per stream
            if (transport->_is_server_mode) {
                transport->createConnContext(pq_cnx);
                transport->on_new_connection(conn_id);
            }
            else {
                // Client
                transport->setStatus(TransportStatus::Ready);
                transport->on_connection_status(conn_id, TransportStatus::Ready);
            }

            (void)picoquic_mark_datagram_ready(pq_cnx, 1);

            break;
        }

        default:
            LOGGER_DEBUG(transport->logger, "Got event " << fin_or_event);
            break;
    }

    return 0;
}

int pq_loop_cb(picoquic_quic_t* quic, picoquic_packet_loop_cb_enum cb_mode, void* callback_ctx, void* callback_arg)
{
    PicoQuicTransport* transport = static_cast<PicoQuicTransport*>(callback_ctx);
    int ret = 0;

    if (transport == NULL) {
        std::cerr << "picoquic transport was called with NULL transport" << std::endl;
        return PICOQUIC_ERROR_UNEXPECTED_ERROR;

    } else if (transport->status() == TransportStatus::Disconnected) {
        return PICOQUIC_NO_ERROR_TERMINATE_PACKET_LOOP;

    } else {
        transport->pq_runner();

        switch (cb_mode) {
            case picoquic_packet_loop_ready: {
                transport->logger->info << "packet_loop_ready, waiting for packets" << std::flush;

                if (transport->_is_server_mode)
                    transport->setStatus(TransportStatus::Ready);

                if (callback_arg != nullptr) {
                    auto* options = static_cast<picoquic_packet_loop_options_t*>(callback_arg);
                    options->do_time_check = 1;
                }

                break;
            }

            case picoquic_packet_loop_after_receive:
                //        log_msg << "packet_loop_after_receive";
                //        transport->logger.log(LogLevel::debug, log_msg.str());
                break;

            case picoquic_packet_loop_after_send:
                //        log_msg << "packet_loop_after_send";
                //        transport->logger.log(LogLevel::debug, log_msg.str());
                break;

            case picoquic_packet_loop_port_update:
                LOGGER_DEBUG(transport->logger, "packet_loop_port_update");
                break;

            case picoquic_packet_loop_time_check: {
                packet_loop_time_check_arg_t* targ = static_cast<packet_loop_time_check_arg_t*>(callback_arg);

                if (targ->delta_t > PQ_LOOP_MAX_DELAY_US) {
                    targ->delta_t = PQ_LOOP_MAX_DELAY_US;
                }

                if (!transport->pq_loop_prev_time) {
                    transport->pq_loop_prev_time = targ->current_time;
                }


                if (targ->current_time - transport->pq_loop_metrics_prev_time >= METRICS_INTERVAL_US) {
                    // Use this time to clean up streams that have been closed
                    transport->remove_closed_streams();

                    if (transport->pq_loop_metrics_prev_time) {
                        transport->emit_metrics();
                    }

                    transport->pq_loop_metrics_prev_time = targ->current_time;
                }

                if (targ->current_time - transport->pq_loop_prev_time > 100'000) {

                    transport->check_conns_for_congestion();

                    transport->pq_loop_prev_time = targ->current_time;
                }

                // Stop loop if shutting down
                if (transport->status() == TransportStatus::Shutdown) {
                    transport->logger->Log("picoquic is shutting down");

                    picoquic_cnx_t* close_cnx = picoquic_get_first_cnx(quic);

                    if (close_cnx == NULL) {
                        return PICOQUIC_NO_ERROR_TERMINATE_PACKET_LOOP;
                    }

                    while (close_cnx != NULL) {
                        transport->logger->info << "Closing connection id " << reinterpret_cast<uint64_t>(close_cnx)
                                                << std::flush;
                        picoquic_close(close_cnx, 0);
                        close_cnx = picoquic_get_next_cnx(close_cnx);
                    }

                    return PICOQUIC_NO_ERROR_TERMINATE_PACKET_LOOP;
                }

                break;
            }

            default:
                //ret = PICOQUIC_ERROR_UNEXPECTED_ERROR;
                transport->logger->warning << "pq_loop_cb() does not implement " + std::to_string(cb_mode)
                                           << std::flush;
                break;
        }
    }

    return ret;
}

/* ============================================================================
 * Public API methods
 * ============================================================================
 */

TransportStatus PicoQuicTransport::status() const
{
    return _transportStatus;
}

TransportConnId
PicoQuicTransport::start(std::shared_ptr<safe_queue<MetricsConnSample>> metrics_conn_samples,
                         std::shared_ptr<safe_queue<MetricsDataSample>> metrics_data_samples)
{
    this->metrics_conn_samples = std::move(metrics_conn_samples);
    this->metrics_data_samples = std::move(metrics_data_samples);

    uint64_t current_time = picoquic_current_time();

    if (debug) {
        picoquic_logger = std::make_shared<cantina::Logger>("PQIC", logger);
        debug_set_callback(&PicoQuicTransport::PicoQuicLogging, this);
    }

    if (_tconfig.use_reset_wait_strategy) {
        logger->info << "Using Reset and Wait congestion control strategy" << std::flush;
    }

    if (_tconfig.use_bbr) {
        (void)picoquic_config_set_option(&_config, picoquic_option_CC_ALGO, "bbr");
    } else {
        logger->info << "Using NewReno congestion control" << std::flush;
        (void)picoquic_config_set_option(&_config, picoquic_option_CC_ALGO, "reno");
    }

    (void)picoquic_config_set_option(&_config, picoquic_option_ALPN, QUICR_ALPN);
    (void)picoquic_config_set_option(&_config, picoquic_option_CWIN_MIN,
                                     std::to_string(_tconfig.quic_cwin_minimum).c_str());
    (void)picoquic_config_set_option(&_config, picoquic_option_MAX_CONNECTIONS, "100");

    _quic_ctx = picoquic_create_and_configure(&_config, pq_event_cb, this, current_time, NULL);

    if (_quic_ctx == NULL) {
        logger->critical << "Unable to create picoquic context, check certificate and key filenames"
                         << std::flush;
        throw PicoQuicException("Unable to create picoquic context");
    }

    /*
     * TODO doc: Apparently need to set some value to send datagrams. If not set,
     *    max datagram size is zero, preventing sending of datagrams. Setting this
     *    also triggers PMTUD to run. This value will be the initial value.
     */
    picoquic_init_transport_parameters(&_local_tp_options, 1);
    _local_tp_options.max_datagram_frame_size = 1280;
    //  local_tp_options.max_packet_size = 1450;
    _local_tp_options.max_idle_timeout = _tconfig.idle_timeout_ms;
    _local_tp_options.max_ack_delay = 100000;
    _local_tp_options.min_ack_delay = 1000;

    picoquic_set_default_handshake_timeout(_quic_ctx, (_tconfig.idle_timeout_ms * 1000) / 2);
    picoquic_set_default_tp(_quic_ctx, &_local_tp_options);
    picoquic_set_default_idle_timeout(_quic_ctx, _tconfig.idle_timeout_ms);
    picoquic_set_default_priority(_quic_ctx, 2);
    picoquic_set_default_datagram_priority(_quic_ctx, 1);

    logger->info << "Setting idle timeout to " << _tconfig.idle_timeout_ms << "ms" << std::flush;
    //picoquic_set_default_wifi_shadow_rtt(quic_ctx, tconfig.quic_wifi_shadow_rtt_us);
    //logger->info << "Setting wifi shadow RTT to " << tconfig.quic_wifi_shadow_rtt_us << "us" << std::flush;

    _picoquic_runner_queue.set_limit(2000);

    _cbNotifyQueue.set_limit(2000);
    _cbNotifyThread = std::thread(&PicoQuicTransport::cbNotifier, this);

    TransportConnId cid = 0;
    std::ostringstream log_msg;

    if (_is_server_mode) {

        logger->info << "Starting server, listening on " << _serverInfo.host_or_ip << ':' << _serverInfo.port
                     << std::flush;

        _picoQuicThread = std::thread(&PicoQuicTransport::server, this);

    } else {
        logger->info << "Connecting to server " << _serverInfo.host_or_ip << ':' << _serverInfo.port
                     << std::flush;

        if ((cid = createClient())) {
            _picoQuicThread = std::thread(&PicoQuicTransport::client, this, cid);
        }
    }

<<<<<<< HEAD
    if (_tconfig.quic_qlog_path != nullptr) {
        logger->info << "Enabling qlog using '" << _tconfig.quic_qlog_path << "' path" << std::flush;
        picoquic_set_qlog(_quic_ctx, _tconfig.quic_qlog_path);
=======
    if (!tconfig.quic_qlog_path.empty()) {
        logger->info << "Enabling qlog using '" << tconfig.quic_qlog_path << "' path" << std::flush;
        picoquic_set_qlog(quic_ctx, tconfig.quic_qlog_path.c_str());
>>>>>>> 6e97dae6
    }

    return cid;
}

bool PicoQuicTransport::getPeerAddrInfo(const TransportConnId& conn_id,
                                   sockaddr_storage* addr)
{
    std::lock_guard<std::mutex> _(_state_mutex);

    // Locate the specified transport connection context
    auto it = _conn_context.find(conn_id);

    // If not found, return false
    if (it == _conn_context.end()) return false;

    // Copy the address
    std::memcpy(addr, &it->second.peer_addr, sizeof(sockaddr_storage));

    return true;
}

TransportError
PicoQuicTransport::enqueue(const TransportConnId& conn_id,
                           const DataContextId& data_ctx_id,
                           std::vector<uint8_t>&& bytes,
                           std::vector<MethodTraceItem> &&trace,
                           const uint8_t priority,
                           const uint32_t ttl_ms,
                           [[maybe_unused]] const uint32_t delay_ms,
                           const EnqueueFlags flags)
{
    if (bytes.empty()) {
        logger->error << "enqueue dropped due bytes empty, conn_id: " << conn_id
                      << " data_ctx_id: " << data_ctx_id
                      << std::flush;
        return TransportError::None;
    }

    trace.push_back({"transport_quic:enqueue", trace.front().start_time});

    std::lock_guard<std::mutex> _(_state_mutex);

    trace.push_back({"transport_quic:enqueue:afterLock", trace.front().start_time});

    const auto conn_ctx_it = _conn_context.find(conn_id);
    if (conn_ctx_it == _conn_context.end()) {
        return TransportError::InvalidConnContextId;
    }

    const auto data_ctx_it = conn_ctx_it->second.active_data_contexts.find(data_ctx_id);
    if (data_ctx_it == conn_ctx_it->second.active_data_contexts.end()) {
        return TransportError::InvalidDataContextId;
    }

    data_ctx_it->second.metrics.enqueued_objs++;

    ConnData cd { conn_id,
                  data_ctx_id,
                  priority,
                  std::move(bytes),
                  std::move(trace)};

    if (flags.use_reliable) {
        if (flags.new_stream) {
            if (flags.use_reset) {
                data_ctx_it->second.stream_action = DataContext::StreamAction::REPLACE_STREAM_USE_RESET;
            } else {
                data_ctx_it->second.stream_action = DataContext::StreamAction::REPLACE_STREAM_USE_FIN;
            }
        }

        if (flags.clear_tx_queue) {
            data_ctx_it->second.metrics.tx_queue_discards += data_ctx_it->second.tx_data->size();
            data_ctx_it->second.tx_data->clear();
        }

        data_ctx_it->second.tx_data->push(std::move(cd), ttl_ms, priority, 0);

        if (! data_ctx_it->second.mark_stream_active) {
            data_ctx_it->second.mark_stream_active = true;

<<<<<<< HEAD
            _picoquic_runner_queue.push([this, conn_id, data_ctx_id]() {
=======
            picoquic_runner_queue.push([this, conn_id, data_ctx_id]() {
>>>>>>> 6e97dae6
                mark_stream_active(conn_id, data_ctx_id);
            });
        }
    }

    else { // datagram
        conn_ctx_it->second.dgram_tx_data->push(std::move(cd), ttl_ms, priority, 0);

        if (!conn_ctx_it->second.mark_dgram_ready ) {
            conn_ctx_it->second.mark_dgram_ready = true;

<<<<<<< HEAD
            _picoquic_runner_queue.push([this, conn_id]() {
=======
            picoquic_runner_queue.push([this, conn_id]() {
>>>>>>> 6e97dae6
                mark_dgram_ready(conn_id);
            });
        }
    }
    return TransportError::None;
}

std::shared_ptr<StreamBuffer<uint8_t>>
PicoQuicTransport::getStreamBuffer(TransportConnId conn_id, uint64_t stream_id)
{
    std::lock_guard<std::mutex> _(_state_mutex);

    const auto conn_ctx_it = _conn_context.find(conn_id);
    if (conn_ctx_it == _conn_context.end()) {
        return nullptr;
    }

    const auto sbuf_it = conn_ctx_it->second.rx_stream_buffer.find(stream_id);
    if (sbuf_it != conn_ctx_it->second.rx_stream_buffer.end()) {
        return sbuf_it->second.buf;
    }
    return nullptr;
}

std::optional<std::vector<uint8_t>>
PicoQuicTransport::dequeue(TransportConnId conn_id,
                           [[maybe_unused]] std::optional<DataContextId> data_ctx_id)
{
    std::lock_guard<std::mutex> _(_state_mutex);

    const auto conn_ctx_it = _conn_context.find(conn_id);
    if (conn_ctx_it == _conn_context.end()) {
        return std::nullopt;
    }

    return conn_ctx_it->second.dgram_rx_data.pop();
}

DataContextId
PicoQuicTransport::createDataContext(const TransportConnId conn_id,
                                     bool use_reliable_transport,
                                     uint8_t priority, bool bidir)
{
    std::lock_guard<std::mutex> _(_state_mutex);

    if (priority > 127) {
        /*
         * Picoquic most significant bit of priority indicates to use round-robin. We don't want
         *      to use round-robin of same priorities right now.
         */
        throw std::runtime_error("Create stream priority cannot be greater than 127, range is 0 - 127");
    }

    const auto conn_it = _conn_context.find(conn_id);
    if (conn_it == _conn_context.end()) {
        logger->error << "Invalid conn_id: " << conn_id << ", cannot create data context" << std::flush;
        return 0;
    }

    const auto [data_ctx_it, is_new] = conn_it->second.active_data_contexts.emplace(conn_it->second.next_data_ctx_id,
                                                                                    DataContext{});

    if (is_new) {
        // Init context
        data_ctx_it->second.conn_id = conn_id;
        data_ctx_it->second.is_bidir = bidir;
        data_ctx_it->second.data_ctx_id = conn_it->second.next_data_ctx_id++; // Set and bump next data_ctx_id

        data_ctx_it->second.priority = priority;

        data_ctx_it->second.tx_data = std::make_unique<priority_queue<ConnData>>(_tconfig.time_queue_max_duration,
                                                                                _tconfig.time_queue_bucket_interval,
                                                                                _tick_service,
                                                                                _tconfig.time_queue_init_queue_size);

        // Create stream
        if (use_reliable_transport) {
            create_stream(conn_it->second, &data_ctx_it->second);
        }
    }

    return data_ctx_it->second.data_ctx_id;
}

void
PicoQuicTransport::close(const TransportConnId& conn_id, uint64_t app_reason_code)
{
    std::lock_guard<std::mutex> _(_state_mutex);

    const auto conn_it = _conn_context.find(conn_id);

    if (conn_it == _conn_context.end())
        return;

    // Remove pointer references in picoquic for active streams
    for (const auto& [stream_id, rx_buf]: conn_it->second.rx_stream_buffer) {
        picoquic_mark_active_stream(conn_it->second.pq_cnx, stream_id, 0, NULL);
        picoquic_unlink_app_stream_ctx(conn_it->second.pq_cnx, stream_id);

        if (!rx_buf.closed) {
            picoquic_reset_stream(conn_it->second.pq_cnx, stream_id, 0);
        }
    }

    // Only one datagram context is per connection, if it's deleted, then the connection is to be terminated
    on_connection_status(conn_id, TransportStatus::Disconnected);

    picoquic_close(conn_it->second.pq_cnx, app_reason_code);

    if (not _is_server_mode) {
        setStatus(TransportStatus::Shutdown);
    }

    _conn_context.erase(conn_it);
}

void PicoQuicTransport::setRemoteDataCtxId([[maybe_unused]] const TransportConnId conn_id,
                                           [[maybe_unused]] const DataContextId data_ctx_id,
                                           [[maybe_unused]] const DataContextId remote_data_ctx_id) {
    return;
}

void PicoQuicTransport::setDataCtxPriority(const TransportConnId conn_id, DataContextId data_ctx_id, uint8_t priority)
{
    std::lock_guard<std::mutex> _(_state_mutex);

    const auto conn_it = _conn_context.find(conn_id);

    if (conn_it == _conn_context.end())
        return;

    const auto data_ctx_it = conn_it->second.active_data_contexts.find(data_ctx_id);
    if (data_ctx_it == conn_it->second.active_data_contexts.end())
        return;

    logger->debug << "Set data context priority to " << static_cast<int>(priority)
                  << " conn_id: " << conn_id
                  << " data_ctx_id: " << data_ctx_id
                  << std::flush;

    data_ctx_it->second.priority = priority;
}

void PicoQuicTransport::setStreamIdDataCtxId(const TransportConnId conn_id,
                                             DataContextId data_ctx_id,
                                             uint64_t stream_id) {

    logger->debug << "Set data context to stream conn_id: " << conn_id
                  << " data_ctx_id: " << data_ctx_id
                  << " stream_id: " << stream_id
                  << std::flush;

    std::lock_guard<std::mutex> _(_state_mutex);


    const auto conn_it = _conn_context.find(conn_id);

    if (conn_it == _conn_context.end())
        return;

    const auto data_ctx_it = conn_it->second.active_data_contexts.find(data_ctx_id);
    if (data_ctx_it == conn_it->second.active_data_contexts.end())
        return;

    logger->debug << "Set data context to stream conn_id: " << conn_id
                  << " data_ctx_id: " << data_ctx_id
                  << " stream_id: " << stream_id
                  << std::flush;

    data_ctx_it->second.current_stream_id = stream_id;

    _picoquic_runner_queue.push([=]() {
        if (conn_it->second.pq_cnx != nullptr)
            picoquic_set_app_stream_ctx(conn_it->second.pq_cnx, stream_id, &data_ctx_it->second);
    });
}

  /* ============================================================================
 * Public internal methods used by picoquic
 * ============================================================================
 */

PicoQuicTransport::ConnectionContext* PicoQuicTransport::getConnContext(const TransportConnId& conn_id)
{
    // Locate the specified transport connection context
    auto it = _conn_context.find(conn_id);

    // If not found, return empty context
    if (it == _conn_context.end()) return nullptr;

    return &it->second;
}


PicoQuicTransport::ConnectionContext& PicoQuicTransport::createConnContext(picoquic_cnx_t * pq_cnx)
{

    auto [conn_it, is_new] = _conn_context.emplace(reinterpret_cast<TransportConnId>(pq_cnx), pq_cnx);

    sockaddr* addr;

    auto &conn_ctx = conn_it->second;
    conn_ctx.conn_id = reinterpret_cast<TransportConnId>(pq_cnx);
    conn_ctx.pq_cnx = pq_cnx;

    picoquic_get_peer_addr(pq_cnx, &addr);
    std::memset(conn_ctx.peer_addr_text, 0, sizeof(conn_ctx.peer_addr_text));
    std::memcpy(&conn_ctx.peer_addr, addr, sizeof(conn_ctx.peer_addr));

    switch (addr->sa_family) {
        case AF_INET:
            (void)inet_ntop(AF_INET,
                            &reinterpret_cast<struct sockaddr_in*>(addr)->sin_addr,
                            /*(const void*)(&((struct sockaddr_in*)addr)->sin_addr),*/
                            conn_ctx.peer_addr_text,
                            sizeof(conn_ctx.peer_addr_text));
            conn_ctx.peer_port = ntohs(((struct sockaddr_in*)addr)->sin_port);
            break;

        case AF_INET6:
            (void)inet_ntop(AF_INET6,
                            &reinterpret_cast<struct sockaddr_in6*>(addr)->sin6_addr,
                            /*(const void*)(&((struct sockaddr_in6*)addr)->sin6_addr), */
                            conn_ctx.peer_addr_text,
                            sizeof(conn_ctx.peer_addr_text));
            conn_ctx.peer_port = ntohs(((struct sockaddr_in6*)addr)->sin6_port);
            break;
    }

    if (is_new) {
        logger->info << "Created new connection context for conn_id: " << conn_ctx.conn_id << std::flush;

        conn_ctx.dgram_rx_data.set_limit(_tconfig.time_queue_rx_size);
        conn_ctx.dgram_tx_data = std::make_unique<priority_queue<ConnData>>(_tconfig.time_queue_max_duration,
                                                                            _tconfig.time_queue_bucket_interval,
                                                                            _tick_service,
                                                                            _tconfig.time_queue_init_queue_size);
    }

    return conn_ctx;
}

PicoQuicTransport::PicoQuicTransport(const TransportRemote& server,
                                     const TransportConfig& tcfg,
                                     TransportDelegate& delegate,
                                     bool _is_server_mode,
                                     const cantina::LoggerPointer& logger)
  : logger(std::make_shared<cantina::Logger>("QUIC", logger))
  , _is_server_mode(_is_server_mode)
  , _stop(false)
  , _transportStatus(TransportStatus::Connecting)
  , _serverInfo(server)
  , _delegate(delegate)
  , _tconfig(tcfg)
{
    debug = tcfg.debug;

    picoquic_config_init(&_config);

    if (_is_server_mode && tcfg.tls_cert_filename.empty()) {
        throw InvalidConfigException("Missing cert filename");
<<<<<<< HEAD
    } else if (tcfg.tls_cert_filename != NULL) {
        (void)picoquic_config_set_option(&_config, picoquic_option_CERT, tcfg.tls_cert_filename);

        if (tcfg.tls_key_filename != NULL) {
            (void)picoquic_config_set_option(&_config, picoquic_option_KEY, tcfg.tls_key_filename);
=======
    } else if (!tcfg.tls_cert_filename.empty()) {
        (void)picoquic_config_set_option(&config, picoquic_option_CERT, tcfg.tls_cert_filename.c_str());

        if (!tcfg.tls_key_filename.empty()) {
            (void)picoquic_config_set_option(&config, picoquic_option_KEY, tcfg.tls_key_filename.c_str());
>>>>>>> 6e97dae6
        } else {
            throw InvalidConfigException("Missing cert key filename");
        }
    }
    _tick_service = std::make_shared<threaded_tick_service>();
}

PicoQuicTransport::~PicoQuicTransport()
{
    setStatus(TransportStatus::Shutdown);
    shutdown();
}

void
PicoQuicTransport::setStatus(TransportStatus status)
{
    _transportStatus = status;
}

PicoQuicTransport::DataContext* PicoQuicTransport::createDataContextBiDirRecv(TransportConnId conn_id, uint64_t stream_id)
{
    std::lock_guard<std::mutex> _(_state_mutex);

    const auto conn_it = _conn_context.find(conn_id);
    if (conn_it == _conn_context.end()) {
        logger->error << "Invalid conn_id: " << conn_id << ", cannot create data context" << std::flush;
        return nullptr;
    }

    const auto [data_ctx_it, is_new] = conn_it->second.active_data_contexts.emplace(conn_it->second.next_data_ctx_id,
                                                                                    DataContext{});

    if (is_new) {
        // Init context
        data_ctx_it->second.conn_id = conn_id;
        data_ctx_it->second.is_bidir = true;
        data_ctx_it->second.data_ctx_id = conn_it->second.next_data_ctx_id++; // Set and bump next data_ctx_id

        data_ctx_it->second.priority = 10; // TODO: Need to get priority from remote

        data_ctx_it->second.tx_data = std::make_unique<priority_queue<ConnData>>(_tconfig.time_queue_max_duration,
                                                                                _tconfig.time_queue_bucket_interval,
                                                                                _tick_service,
                                                                                _tconfig.time_queue_init_queue_size);

        data_ctx_it->second.current_stream_id = stream_id;

        _cbNotifyQueue.push([=, data_ctx_id = data_ctx_it->second.data_ctx_id, this]() {
            _delegate.on_new_data_context(conn_id, data_ctx_id); });

        logger->info << "Created new bidir data context conn_id: " << conn_id
                     << " data_ctx_id: " << data_ctx_it->second.data_ctx_id
                     << " stream_id: " << stream_id
                     << std::flush;

        return &data_ctx_it->second;
    }

    return nullptr;
}

void PicoQuicTransport::pq_runner() {

    if (_picoquic_runner_queue.empty()) {
        return;
    }

    // note: check before running move of optional, which is more CPU taxing when empty
    while (auto cb = _picoquic_runner_queue.pop()) {
        (*cb)();
    }
}

void PicoQuicTransport::delete_data_context_internal(TransportConnId conn_id, DataContextId data_ctx_id)
{
    const auto conn_it = _conn_context.find(conn_id);

    if (conn_it == _conn_context.end())
        return;

    logger->info << "Delete data context " << data_ctx_id
                 << " in conn_id: " << conn_id
                 << std::flush;

    const auto data_ctx_it = conn_it->second.active_data_contexts.find(data_ctx_id);
    if (data_ctx_it == conn_it->second.active_data_contexts.end())
        return;

    close_stream(conn_it->second, &data_ctx_it->second, false);

    conn_it->second.active_data_contexts.erase(data_ctx_it);
}

void PicoQuicTransport::deleteDataContext(const TransportConnId& conn_id, DataContextId data_ctx_id)
{
    if (data_ctx_id == 0) {
        return; // use close() instead of deleting default/datagram context
    }

    /*
     * Race conditions exist with picoquic thread callbacks that will cause a problem if the context (pointer context)
     *    is deleted outside of the picoquic thread. Below schedules the delete to be done within the picoquic thread.
     */
<<<<<<< HEAD
    _picoquic_runner_queue.push([this, conn_id, data_ctx_id]() {
=======
    picoquic_runner_queue.push([this, conn_id, data_ctx_id]() {
>>>>>>> 6e97dae6
        delete_data_context_internal(conn_id, data_ctx_id);
    });

}

void
PicoQuicTransport::send_next_datagram(ConnectionContext* conn_ctx, uint8_t* bytes_ctx, size_t max_len)
{
    if (bytes_ctx == nullptr) {
        return;
    }

    auto out_data = conn_ctx->dgram_tx_data->front();
    if (out_data.has_value) {
        const auto data_ctx_it = conn_ctx->active_data_contexts.find(out_data.value.data_ctx_id);
        if (data_ctx_it == conn_ctx->active_data_contexts.end()) {
            logger->debug << "send_next_dgram has no data context conn_id: " << conn_ctx->conn_id
                            << " data len: " << out_data.value.data.size()
                            << " dropping"
                            << std::flush;
            conn_ctx->metrics.tx_dgram_drops++;
            return;
        }

        check_callback_delta(&data_ctx_it->second);

        if (out_data.value.data.size() == 0) {
            logger->error << "conn_id: " << data_ctx_it->second.conn_id
                          << " data_ctx_id: " << data_ctx_it->second.data_ctx_id
                          << " priority: " << static_cast<int>(data_ctx_it->second.priority)
                          << " has ZERO data size"
                          << std::flush;

            data_ctx_it->second.tx_data->pop();
            return;
        }


        data_ctx_it->second.metrics.tx_queue_expired += out_data.expired_count;

        if (out_data.value.data.size() <= max_len) {
            conn_ctx->dgram_tx_data->pop();

            out_data.value.trace.push_back({"transport_quic:send_dgram", out_data.value.trace.front().start_time});

            data_ctx_it->second.metrics.tx_object_duration_us.addValue(out_data.value.trace.back().delta);

            if (out_data.value.trace.back().delta > 60000) {
                logger->info << "MethodTrace conn_id: " << conn_ctx->conn_id
                             << " data_ctx_id: " << data_ctx_it->second.data_ctx_id
                             << " priority: " << static_cast<int>(out_data.value.priority);
                for (const auto &ti: out_data.value.trace) {
                    logger->info << " " << ti.method << ": " << ti.delta << " ";
                }

                logger->info << " total_duration: " << out_data.value.trace.back().delta << std::flush;
            }

            data_ctx_it->second.metrics.tx_dgrams_bytes += out_data.value.data.size();
            data_ctx_it->second.metrics.tx_dgrams++;

            uint8_t* buf = nullptr;

            buf = picoquic_provide_datagram_buffer_ex(bytes_ctx,
                                                      out_data.value.data.size(),
                                                      conn_ctx->dgram_tx_data->empty() ? picoquic_datagram_not_active : picoquic_datagram_active_any_path);

            if (buf != nullptr) {
                std::memcpy(buf, out_data.value.data.data(), out_data.value.data.size());
            }
        }
        else {
<<<<<<< HEAD
            _picoquic_runner_queue.push([this, conn_id = conn_ctx->conn_id]() {
=======
            picoquic_runner_queue.push([this, conn_id = conn_ctx->conn_id]() {
>>>>>>> 6e97dae6
                mark_dgram_ready(conn_id);
            });

            /* TODO(tievens): picoquic_prepare_stream_and_datagrams() appears to ignore the
             *     below unless data was sent/provided
             */
            picoquic_provide_datagram_buffer_ex(bytes_ctx, 0, picoquic_datagram_active_any_path);
        }
    }
    else {
        picoquic_provide_datagram_buffer_ex(bytes_ctx, 0, picoquic_datagram_not_active);
    }
}

void
PicoQuicTransport::send_stream_bytes(DataContext* data_ctx, uint8_t* bytes_ctx, size_t max_len)
{
    if (bytes_ctx == NULL) {
        return;
    }

    uint32_t data_len = 0;                                  /// Length of data to follow the 4 byte length
    size_t offset = 0;
    int is_still_active = 0;

    check_callback_delta(data_ctx);

    switch (data_ctx->stream_action) {
        case DataContext::StreamAction::NO_ACTION:
            [[fallthrough]];
        default:
            if (!data_ctx->current_stream_id.has_value()) {
                logger->info << "Creating unset stream in conn_id: " << data_ctx->conn_id
                             << std::flush;
                const auto conn_ctx = getConnContext(data_ctx->conn_id);
                create_stream(*conn_ctx, data_ctx);

                return;
            }
            break;

        case DataContext::StreamAction::REPLACE_STREAM_USE_RESET: {
            data_ctx->uses_reset_wait = true;

            std::lock_guard<std::mutex> _(_state_mutex);
            const auto conn_ctx = getConnContext(data_ctx->conn_id);

            // Keep stream in discard mode if still congested
            if (conn_ctx->is_congested && data_ctx->tx_reset_wait_discard) {
                break;
            }

            if (data_ctx->stream_tx_object != nullptr) {
                data_ctx->metrics.tx_buffer_drops++;
            }

            const auto existing_stream_id = *data_ctx->current_stream_id;

            close_stream(*conn_ctx, data_ctx, true);

            logger->debug << "Replacing stream using RESET; conn_id: " << data_ctx->conn_id
                         << " data_ctx_id: " << data_ctx->data_ctx_id
                         << " existing_stream: " << existing_stream_id
                         << " write buf drops: " << data_ctx->metrics.tx_buffer_drops
                         << " tx_queue_discards: " << data_ctx->metrics.tx_queue_discards
                         << std::flush;

            create_stream(*conn_ctx, data_ctx);
            data_ctx->stream_action = DataContext::StreamAction::NO_ACTION;

            if (!conn_ctx->is_congested) { // Only clear reset wait if not congested
                data_ctx->tx_reset_wait_discard = false;                // Allow new object to be sent
            }

            data_ctx->mark_stream_active = false;
            return; // New stream requires PQ to callback again using that stream
        }

        case DataContext::StreamAction::REPLACE_STREAM_USE_FIN: {
            data_ctx->uses_reset_wait = true;

            if (data_ctx->stream_tx_object != nullptr) {
                data_ctx->metrics.tx_buffer_drops++;
            }

            logger->info << "Replacing stream using FIN; conn_id: " << data_ctx->conn_id
                         << " existing_stream: " << *data_ctx->current_stream_id << std::flush;

            std::lock_guard<std::mutex> _(_state_mutex);

            const auto conn_ctx = getConnContext(data_ctx->conn_id);
            close_stream(*conn_ctx, data_ctx, false);
            create_stream(*conn_ctx, data_ctx);

            data_ctx->stream_action = DataContext::StreamAction::NO_ACTION;

            data_ctx->mark_stream_active = false;
            return; // New stream requires PQ to callback again using that stream
        }
    }

    if (data_ctx->tx_reset_wait_discard) {      // Drop TX objects till next reset/new stream
        auto obj = data_ctx->tx_data->pop_front();
        if (obj.has_value) {
            data_ctx->metrics.tx_queue_discards++;

<<<<<<< HEAD
            _picoquic_runner_queue.push([this, conn_id = data_ctx->conn_id, data_ctx_id = data_ctx->data_ctx_id]() {
=======
            picoquic_runner_queue.push([this, conn_id = data_ctx->conn_id, data_ctx_id = data_ctx->data_ctx_id]() {
>>>>>>> 6e97dae6
                mark_stream_active(conn_id, data_ctx_id);
            });
        }

        data_ctx->mark_stream_active = false;
        return;
    }

    if (data_ctx->stream_tx_object == nullptr) {
        auto obj = data_ctx->tx_data->pop_front();
        data_ctx->metrics.tx_queue_expired += obj.expired_count;

        if (obj.has_value) {
            if (obj.value.data.size() == 0) {
                logger->error << "conn_id: " << data_ctx->conn_id
                              << " data_ctx_id: " << data_ctx->data_ctx_id
                              << " priority: " << static_cast<int>(data_ctx->priority)
                              << " stream has ZERO data size"
                              << std::flush;
                return;
            }

            data_ctx->metrics.tx_stream_objects++;

            obj.value.trace.push_back({"transport_quic:send_stream", obj.value.trace.front().start_time});
            data_ctx->metrics.tx_object_duration_us.addValue(obj.value.trace.back().delta);

            data_ctx->stream_tx_object = new uint8_t[obj.value.data.size()];
            data_ctx->stream_tx_object_size = obj.value.data.size();
            std::memcpy(data_ctx->stream_tx_object, obj.value.data.data(), obj.value.data.size());

            if (obj.value.data.size() > max_len) {
                data_ctx->stream_tx_object_offset = max_len;
                data_len = max_len;
                is_still_active = 1;

            } else {
                data_len = obj.value.data.size();
                data_ctx->stream_tx_object_offset = 0;
            }

        } else {
            // Queue is empty
            picoquic_provide_stream_data_buffer(bytes_ctx,
                                                0,
                                                0,
                                                is_still_active);

            return;
        }
    }
    else { // Have existing object with remaining bytes to send.
        data_len = data_ctx->stream_tx_object_size - data_ctx->stream_tx_object_offset;
        offset = data_ctx->stream_tx_object_offset;

        if (data_len > max_len) {
            data_ctx->stream_tx_object_offset += max_len;
            data_len = max_len;
            is_still_active = 1;

        } else {
            data_ctx->stream_tx_object_offset = 0;
        }
    }

    data_ctx->metrics.tx_stream_bytes += data_len;

    if (!is_still_active && !data_ctx->tx_data->empty())
        is_still_active = 1;

    uint8_t *buf = nullptr;

    buf = picoquic_provide_stream_data_buffer(bytes_ctx,
                                              data_len,
                                              0,
                                              is_still_active);

    if (buf == NULL) {
        // Error allocating memory to write
        logger->error << "conn_id: " << data_ctx->conn_id
                      << " data_ctx_id: " << data_ctx->data_ctx_id
                      << " priority: " << static_cast<int>(data_ctx->priority)
                      << " unable to allocate pq buffer size: " << data_len
                      << std::flush;

        return;
    }

    // Write data
    std::memcpy(buf, data_ctx->stream_tx_object + offset, data_len);

    if (data_ctx->stream_tx_object_offset == 0 && data_ctx->stream_tx_object != nullptr) {
        // Zero offset at this point means the object was fully sent
        data_ctx->reset_tx_object();
    }
}

void
PicoQuicTransport::on_connection_status(const TransportConnId conn_id, const TransportStatus status)
{
    if (status == TransportStatus::Ready) {
        auto conn_ctx = getConnContext(conn_id);
        logger->info << "Connection established to server "
                     << conn_ctx->peer_addr_text
                     << std::flush;

    }

    _cbNotifyQueue.push([=, this]() { _delegate.on_connection_status(conn_id, status); });
}

void
PicoQuicTransport::on_new_connection(const TransportConnId conn_id)
{
    auto conn_ctx = getConnContext(conn_id);
    logger->info << "New Connection " << conn_ctx->peer_addr_text << " port: " << conn_ctx->peer_port
                 << " conn_id: " << conn_id
                 << std::flush;

//    picoquic_subscribe_pacing_rate_updates(conn_ctx->pq_cnx, tconfig.pacing_decrease_threshold_Bps,
//                                           tconfig.pacing_increase_threshold_Bps);

    TransportRemote remote{ .host_or_ip = conn_ctx->peer_addr_text,
                            .port = conn_ctx->peer_port,
                            .proto = TransportProtocol::QUIC };

    picoquic_enable_keep_alive(conn_ctx->pq_cnx, _tconfig.idle_timeout_ms * 500);
    picoquic_set_feedback_loss_notification(conn_ctx->pq_cnx, 1);

    if (_tconfig.quic_priority_limit > 0) {
        logger->info << "Setting priority bypass limit to " << static_cast<int>(_tconfig.quic_priority_limit) << std::flush;
        picoquic_set_priority_limit_for_bypass(conn_ctx->pq_cnx, _tconfig.quic_priority_limit);
    }

    _cbNotifyQueue.push([=, this]() { _delegate.on_new_connection(conn_id, remote); });
}

void
PicoQuicTransport::on_recv_datagram(ConnectionContext* conn_ctx, uint8_t* bytes, size_t length)
{
    if (length == 0) {
        logger->Log(cantina::LogLevel::Debug, "On receive datagram has zero length, ignoring");
        return;
    }

    if (conn_ctx == nullptr) {
        logger->warning << "DGRAM received with NULL connection context; dropping "
                        << " length: " << length
                        << std::flush;
        return;
    }

    std::vector<uint8_t> data(bytes, bytes + length);

    conn_ctx->dgram_rx_data.push(std::move(data));
    conn_ctx->metrics.rx_dgrams++;
    conn_ctx->metrics.rx_dgrams_bytes += length;

    if (_cbNotifyQueue.size() > 100) {
        logger->info << "on_recv_datagram cbNotifyQueue size "
                     << _cbNotifyQueue.size() << std::flush;
    }

    if (conn_ctx->dgram_rx_data.size() < 10 && !_cbNotifyQueue.push([=, this]() {
            _delegate.on_recv_dgram(conn_ctx->conn_id,std::nullopt);
        })) {

        logger->error << "conn_id: " << conn_ctx->conn_id
                      << " DGRAM notify queue is full" << std::flush;
    }
}

void PicoQuicTransport::on_recv_stream_bytes(ConnectionContext* conn_ctx,
                                             DataContext* data_ctx,
                                             uint64_t stream_id,
                                             uint8_t* bytes,
                                             size_t length)
{
    if (length == 0) {
        logger->Log(cantina::LogLevel::Debug, "on_recv_stream_bytes length is ZERO");
        return;
    }

    auto rx_buf_it = conn_ctx->rx_stream_buffer.find(stream_id);
    if (rx_buf_it == conn_ctx->rx_stream_buffer.end()) {
        std::lock_guard<std::mutex> _l(_state_mutex);

        logger->debug << "Adding received conn_id: " << conn_ctx->conn_id
                     << " stream_id: " << stream_id
                     << " into RX buffer" << std::flush;

        auto [it, _] = conn_ctx->rx_stream_buffer.try_emplace(stream_id);
        rx_buf_it = it;
    }

    std::span<uint8_t> bytes_a(bytes, length);
    auto &rx_buf = rx_buf_it->second;

    rx_buf.buf->push(bytes_a);

    if (data_ctx != nullptr) {
        data_ctx->metrics.rx_stream_cb++;
        data_ctx->metrics.rx_stream_bytes += length;

        if (!_cbNotifyQueue.push([=, this]() {
                _delegate.on_recv_stream(conn_ctx->conn_id, stream_id, data_ctx->data_ctx_id, data_ctx->is_bidir);
            })) {

            logger->error << "conn_id: " << conn_ctx->conn_id
                          << " stream_id: " << stream_id
                          << " notify queue is full" << std::flush;
        }

    } else {
        if (!_cbNotifyQueue.push([=, this]() {
                _delegate.on_recv_stream(conn_ctx->conn_id, stream_id, std::nullopt);
            })) {

            logger->error << "conn_id: " << conn_ctx->conn_id
                          << " stream_id: " << stream_id
                          << " notify queue is full" << std::flush;
        }
    }
}

void PicoQuicTransport::emit_metrics()
{
    for (auto& [conn_id, conn_ctx] : _conn_context) {
        const auto sample_time = std::chrono::time_point_cast<std::chrono::microseconds>(std::chrono::steady_clock::now());

        if (metrics_conn_samples) {
            metrics_conn_samples->push({ sample_time, conn_id, conn_ctx.metrics });
        }

        for (auto& [data_ctx_id, data_ctx] : conn_ctx.active_data_contexts) {

            if (metrics_data_samples) {
                metrics_data_samples->push({ sample_time, conn_id, data_ctx_id, data_ctx.metrics });
            }
            data_ctx.metrics.resetPeriod();
        }

        conn_ctx.metrics.resetPeriod();
    }
}

void PicoQuicTransport::remove_closed_streams() {
    std::lock_guard<std::mutex> _(_state_mutex);

    std::vector<uint64_t> closed_streams;
    for (auto& [conn_id, conn_ctx] : _conn_context) {
        std::vector<uint64_t> closed_streams;

        for (auto& [stream_id, rx_buf]: conn_ctx.rx_stream_buffer) {
            if (rx_buf.closed && (rx_buf.buf->empty() || rx_buf.checked_once)) {
                closed_streams.push_back(stream_id);
            }
            rx_buf.checked_once = true;
        }

        for (const auto stream_id: closed_streams) {
            conn_ctx.rx_stream_buffer.erase(stream_id);
        }
    }
}

void PicoQuicTransport::check_conns_for_congestion()
{
    std::lock_guard<std::mutex> _(_state_mutex);

    /*
     * A sign of congestion is when transmit queues are not being serviced (e.g., have a backlog).
     * With no congestion, queues will be close to zero in size.
     *
     * Check each queue size to determine if there is possible congestion
     */

    for (auto& [conn_id, conn_ctx] : _conn_context) {
        int congested_count { 0 };
        uint16_t cwin_congested_count = conn_ctx.metrics.cwin_congested - conn_ctx.metrics._prev_cwin_congested;

        picoquic_path_quality_t path_quality;
        picoquic_get_path_quality(conn_ctx.pq_cnx, conn_ctx.pq_cnx->path[0]->unique_path_id, &path_quality);

        /*
         * Update metrics
         */
        conn_ctx.metrics.tx_lost_pkts = path_quality.lost;
        conn_ctx.metrics.tx_cwin_bytes.addValue(path_quality.cwin);
        conn_ctx.metrics.tx_in_transit_bytes.addValue(path_quality.bytes_in_transit);
        conn_ctx.metrics.tx_spurious_losses = path_quality.spurious_losses;
        conn_ctx.metrics.tx_timer_losses = path_quality.timer_losses;
        conn_ctx.metrics.rtt_us.addValue(path_quality.rtt_sample);
        conn_ctx.metrics.srtt_us.addValue(path_quality.rtt);
        conn_ctx.metrics.tx_rate_bps.addValue(path_quality.pacing_rate * 8);
        conn_ctx.metrics.rx_rate_bps.addValue(path_quality.receive_rate_estimate * 8);


        // Is CWIN congested?
        if (cwin_congested_count > 5 || (path_quality.cwin < PQ_CC_LOW_CWIN
                                         && path_quality.bytes_in_transit)) {

            /* TODO(tievens): comem back to this later. Right now it's too loud
            logger->info << "CC: CWIN congested (fyi only)"
                         << " conn_id: " << conn_id
                         << " cwin_congested_count: " << cwin_congested_count
                         << " rate Kbps: " << path_quality.pacing_rate * 8 / 1000
                         << " cwin_bytes: " << path_quality.cwin
                         << " rtt_us: " << path_quality.rtt
                         << " rtt_max: " << path_quality.rtt_max
                         << " rtt_sample: " << path_quality.rtt_sample
                         << " lost_pkts: " << path_quality.lost
                         << " bytes_in_transit: " << path_quality.bytes_in_transit
                         << " recv_rate_Kbps: " << path_quality.receive_rate_estimate * 8 / 1000
                         << std::flush;
            */
            //congested_count++; /* TODO(tievens): DO NOT react to this right now, causing issue with low latency wired networks */
        }
        conn_ctx.metrics._prev_cwin_congested = conn_ctx.metrics.cwin_congested;

        // All other data flows (streams)
        uint64_t reset_wait_data_ctx_id {0};       // Positive value indicates the data_ctx_id that can be set to reset_wait

        for (auto& [data_ctx_id, data_ctx] : conn_ctx.active_data_contexts) {

            // Skip context that is in reset and wait
            if (data_ctx.tx_reset_wait_discard) {
                continue;
            }

            // Don't include control stream in delayed callbacks check. Control stream should be priority 0 or 1
            if (data_ctx.priority >= 2
                    && data_ctx.metrics.tx_delayed_callback - data_ctx.metrics._prev_tx_delayed_callback > 1) {
                logger->info << "CC: Stream congested,  callback count greater than 1"
                             << " conn_id: " << data_ctx.conn_id
                             << " data_ctx_id: " << data_ctx.data_ctx_id
                             << " tx_data_queue: " << data_ctx.tx_data->size()
                             << " congested_callbacks: " << data_ctx.metrics.tx_delayed_callback - data_ctx.metrics._prev_tx_delayed_callback
                             << std::flush;
                congested_count++;
            }
            data_ctx.metrics._prev_tx_delayed_callback = data_ctx.metrics.tx_delayed_callback;

            data_ctx.metrics.tx_queue_size.addValue(data_ctx.tx_data->size());

            // TODO(tievens): size of TX is based on rate; adjust based on burst rates
            if (data_ctx.tx_data->size() >= 50) {
                logger->info << "CC: Stream congested, queue backlog"
                             << " conn_id: " << data_ctx.conn_id
                             << " data_ctx_id: " << data_ctx.data_ctx_id
                             << " tx_data_queue: " << data_ctx.tx_data->size()
                             << std::flush;
                congested_count++;
            }

            if (data_ctx.priority >= PQ_REST_WAIT_MIN_PRIORITY
                && data_ctx.uses_reset_wait
                && reset_wait_data_ctx_id == 0
                && !data_ctx.tx_reset_wait_discard) {

                reset_wait_data_ctx_id = data_ctx_id;
            }
        }

        if (cwin_congested_count && conn_ctx.pq_cnx->nb_retransmission_total - conn_ctx.metrics.tx_retransmits > 2) {
            logger->info << "CC: remote: " << conn_ctx.peer_addr_text << " port: " << conn_ctx.peer_port
                         << " conn_id: " << conn_id << " retransmits increased, delta: "
                         << (conn_ctx.pq_cnx->nb_retransmission_total - conn_ctx.metrics.tx_retransmits)
                         << " total: " << conn_ctx.pq_cnx->nb_retransmission_total << std::flush;

            conn_ctx.metrics.tx_retransmits = conn_ctx.pq_cnx->nb_retransmission_total;
            congested_count++;
        }

        // Act on congested
        if (congested_count) {
            conn_ctx.metrics.tx_congested++;

            conn_ctx.is_congested = true;
            logger->info << "CC: conn_id: " << conn_id << " has streams congested."
                         << " congested_count: " << congested_count
                         << " retrans: " << conn_ctx.metrics.tx_retransmits
                         << " cwin_congested: " << conn_ctx.metrics.cwin_congested
                         << std::flush;

            if (_tconfig.use_reset_wait_strategy && reset_wait_data_ctx_id > 0) {
                auto& data_ctx = conn_ctx.active_data_contexts[reset_wait_data_ctx_id];
                logger->info << "CC: conn_id: " << conn_id << " setting reset and wait to "
                             << " data_ctx_id: " << reset_wait_data_ctx_id
                             << " priority: " << static_cast<int>(data_ctx.priority)
                             << std::flush;

                data_ctx.tx_reset_wait_discard = true;
                data_ctx.metrics.tx_reset_wait++;

                /*
                 * TODO(tievens) Submit an issue with picoquic to add an API to flush the stream of any
                 *      data stuck in retransmission or waiting for acks
                 */
                //close_stream(conn_ctx, &data_ctx, true);
            }


        } else if (conn_ctx.is_congested) {

            if (conn_ctx.not_congested_gauge > 4) {
                // No longer congested
                conn_ctx.is_congested = false;
                conn_ctx.not_congested_gauge = 0;
                logger->info << "CC: conn_id: " << conn_id << " congested_count: " << congested_count << " is no longer congested."
                             << std::flush;
            } else {
                conn_ctx.not_congested_gauge++;
            }
        }

    }
}

/* ============================================================================
 * Private methods
 * ============================================================================
 */
void PicoQuicTransport::server()
{
    int ret = picoquic_packet_loop(_quic_ctx, _serverInfo.port, PF_UNSPEC, 0, 2000000, 0, pq_loop_cb, this);

    if (_quic_ctx != NULL) {
        picoquic_free(_quic_ctx);
        _quic_ctx = NULL;
    }

    logger->info << "picoquic packet loop ended with " << ret << std::flush;

    setStatus(TransportStatus::Shutdown);
}

TransportConnId PicoQuicTransport::createClient()
{
    struct sockaddr_storage server_address;
    char const* sni = "cisco.webex.com";
    int ret;

    int is_name = 0;

    ret = picoquic_get_server_address(_serverInfo.host_or_ip.c_str(), _serverInfo.port, &server_address, &is_name);
    if (ret != 0 || server_address.ss_family == 0) {
        logger->error << "Failed to get server: " << _serverInfo.host_or_ip << " port: " << _serverInfo.port
                      << std::flush;
        setStatus(TransportStatus::Disconnected);
        return 0;
    } else if (is_name) {
        sni = _serverInfo.host_or_ip.c_str();
    }

    if (_tconfig.use_bbr) {
        picoquic_set_default_congestion_algorithm(_quic_ctx, picoquic_bbr_algorithm);
    } else {
        picoquic_set_default_congestion_algorithm(_quic_ctx, picoquic_newreno_algorithm);
    }

    uint64_t current_time = picoquic_current_time();

    picoquic_cnx_t* cnx = picoquic_create_cnx(_quic_ctx,
                                              picoquic_null_connection_id,
                                              picoquic_null_connection_id,
                                              reinterpret_cast<struct sockaddr*>(&server_address),
                                              current_time,
                                              0,
                                              sni,
                                              _config.alpn,
                                              1);

    if (cnx == NULL) {
        logger->Log(cantina::LogLevel::Error, "Could not create picoquic connection client context");
        return 0;
    }

    // Using default TP
    picoquic_set_transport_parameters(cnx, &_local_tp_options);
    picoquic_set_feedback_loss_notification(cnx, 1);

    if (_tconfig.quic_priority_limit > 0) {
        logger->info << "Setting priority bypass limit to " << static_cast<int>(_tconfig.quic_priority_limit) << std::flush;
        picoquic_set_priority_limit_for_bypass(cnx, _tconfig.quic_priority_limit);
    } else {
        logger->info << "No priority bypass" << std::endl;
    }

//    picoquic_subscribe_pacing_rate_updates(cnx, tconfig.pacing_decrease_threshold_Bps,
//                                           tconfig.pacing_increase_threshold_Bps);

    auto &_ = createConnContext(cnx);

    return reinterpret_cast<uint64_t>(cnx);
}

void PicoQuicTransport::client(const TransportConnId conn_id)
{
    int ret;

    auto conn_ctx = getConnContext(conn_id);

    if (conn_ctx == nullptr) {
        logger->error << "Client connection does not exist, check connection settings." << std::flush;
        setStatus(TransportStatus::Disconnected);
        return;
    }

    logger->info << "Thread client packet loop for client conn_id: " << conn_id << std::flush;

    if (conn_ctx->pq_cnx == NULL) {
        logger->Log(cantina::LogLevel::Error, "Could not create picoquic connection client context");
    } else {
        picoquic_set_callback(conn_ctx->pq_cnx, pq_event_cb, this);

        picoquic_enable_keep_alive(conn_ctx->pq_cnx, _tconfig.idle_timeout_ms * 500);
        ret = picoquic_start_client_cnx(conn_ctx->pq_cnx);
        if (ret < 0) {
            logger->Log(cantina::LogLevel::Error, "Could not activate connection");
            return;
        }

        ret = picoquic_packet_loop(_quic_ctx, 0, PF_UNSPEC, 0, 2000000, 0, pq_loop_cb, this);

        logger->info << "picoquic ended with " << ret << std::flush;
    }

    if (_quic_ctx != NULL) {
        picoquic_free(_quic_ctx);
        _quic_ctx = NULL;
    }

    setStatus(TransportStatus::Disconnected);
}

void PicoQuicTransport::shutdown()
{
    if (_stop) // Already stopped
        return;

    _stop = true;

    if (_picoQuicThread.joinable()) {
        logger->Log("Closing transport pico thread");
        _picoQuicThread.join();
    }

    _picoquic_runner_queue.stop_waiting();
    _cbNotifyQueue.stop_waiting();

    if (_cbNotifyThread.joinable()) {
        logger->Log("Closing transport callback notifier thread");
        _cbNotifyThread.join();
    }

    _tick_service.reset();
    logger->Log("done closing transport threads");

    picoquic_config_clear(&_config);

    // If logging picoquic events, stop those
    if (picoquic_logger) {
        debug_set_callback(NULL, NULL);
        picoquic_logger.reset();
    }
}

void PicoQuicTransport::check_callback_delta(DataContext* data_ctx, bool tx) {
    if (!tx) return;

    const auto current_tick = _tick_service->get_ticks(std::chrono::milliseconds(1));

    if (data_ctx->last_tx_tick == 0) {
        data_ctx->last_tx_tick = current_tick;
        return;
    }

    const auto delta_ms = current_tick - data_ctx->last_tx_tick;
    data_ctx->last_tx_tick = current_tick;

    data_ctx->metrics.tx_callback_ms.addValue(delta_ms);

    if (data_ctx->priority > 0 && delta_ms > 50 && data_ctx->tx_data->size() >= 20) {
        data_ctx->metrics.tx_delayed_callback++;

        picoquic_path_quality_t path_quality;

        if (const auto conn_it = getConnContext(data_ctx->conn_id)) {
            picoquic_get_path_quality(conn_it->pq_cnx, conn_it->pq_cnx->path[0]->unique_path_id, &path_quality);
        }

        /*
        logger->info << "conn_id: " << data_ctx->conn_id
                      << " data_ctx_id: " << data_ctx->data_ctx_id
                      << " stream_id: " << data_ctx->current_stream_id
                      << " pri: " << static_cast<int>(data_ctx->priority)
                      << " CB TX delta " << delta_ms << " ms"
                      << " cb_tx_count: " << data_ctx->metrics.tx_delayed_callback
                      << " tx_queue_size: " << data_ctx->tx_data->size()
                      << " expired_count: " << data_ctx->metrics.tx_queue_expired
                      << " stream_cb_count: " << data_ctx->metrics.tx_stream_cb
                      << " tx_reset_wait: " << data_ctx->metrics.tx_reset_wait
                      << " tx_queue_discards: " << data_ctx->metrics.tx_queue_discards
                      << " rate Kbps: " << path_quality.pacing_rate * 8 / 1000
                      << " cwin_bytes: " << path_quality.cwin
                      << " rtt_us: " << path_quality.rtt
                      << " rtt_max: " << path_quality.rtt_max
                      << " rtt_sample: " << path_quality.rtt_sample
                      << " lost_pkts: " << path_quality.lost
                      << " bytes_in_transit: " << path_quality.bytes_in_transit
                      << " recv_rate_Kbps: " << path_quality.receive_rate_estimate * 8 / 1000
                      << std::flush;
        */
    }
}

void PicoQuicTransport::cbNotifier()
{
    logger->Log("Starting transport callback notifier thread");

    while (not _stop) {
        auto cb = std::move(_cbNotifyQueue.block_pop());
        if (cb) {
            (*cb)();
        } else {
            logger->Log("Notify callback is NULL");
        }
    }

    logger->Log("Done with transport callback notifier thread");
}

void PicoQuicTransport::create_stream(ConnectionContext& conn_ctx, DataContext *data_ctx)
{
    conn_ctx.last_stream_id = picoquic_get_next_local_stream_id(conn_ctx.pq_cnx, !data_ctx->is_bidir);
//    conn_ctx.last_stream_id = ::get_next_stream_id(conn_ctx.last_stream_id ,
//                                                   _is_server_mode, !data_ctx->is_bidir);

    logger->debug << "conn_id: " << conn_ctx.conn_id << " data_ctx_id: " << data_ctx->data_ctx_id
                 << " create new stream with stream_id: " << conn_ctx.last_stream_id
                 << std::flush;

    if (data_ctx->current_stream_id) {
        close_stream(conn_ctx, data_ctx, false);
    }

    data_ctx->current_stream_id = conn_ctx.last_stream_id;

    /*
     * Low order bit set indicates FIFO handling of same priorities, unset is round-robin
     */
    picoquic_set_stream_priority(conn_ctx.pq_cnx, *data_ctx->current_stream_id, (data_ctx->priority << 1));
    picoquic_mark_active_stream(conn_ctx.pq_cnx, *data_ctx->current_stream_id, 1, data_ctx);

    data_ctx->mark_stream_active = true;

<<<<<<< HEAD
    _picoquic_runner_queue.push([this, conn_id = conn_ctx.conn_id, data_ctx_id = data_ctx->data_ctx_id]() {
=======
    picoquic_runner_queue.push([this, conn_id = conn_ctx.conn_id, data_ctx_id = data_ctx->data_ctx_id]() {
>>>>>>> 6e97dae6
        mark_stream_active(conn_id, data_ctx_id);
    });


}

void PicoQuicTransport::close_stream(ConnectionContext& conn_ctx, DataContext* data_ctx, const bool send_reset)
{
    if (!data_ctx->current_stream_id.has_value()) {
        return; // stream already closed
    }

    logger->debug << "conn_id: " << conn_ctx.conn_id << " data_ctx_id: " << data_ctx->data_ctx_id
                 << " closing stream stream_id: " << *data_ctx->current_stream_id
                 << std::flush;

    if (send_reset) {
        logger->debug << "Reset stream_id: " << *data_ctx->current_stream_id << " conn_id: " << conn_ctx.conn_id
                     << std::flush;

        picoquic_reset_stream_ctx(conn_ctx.pq_cnx, *data_ctx->current_stream_id);
        picoquic_reset_stream(conn_ctx.pq_cnx, *data_ctx->current_stream_id, 0);

    } else {
        logger->info << "Sending FIN for stream_id: " << *data_ctx->current_stream_id << " conn_id: " << conn_ctx.conn_id
                     << std::flush;

        picoquic_reset_stream_ctx(conn_ctx.pq_cnx, *data_ctx->current_stream_id);
        uint8_t empty {0};
        picoquic_add_to_stream(conn_ctx.pq_cnx, *data_ctx->current_stream_id, &empty, 0, 1);
    }

    data_ctx->reset_tx_object();

    if (data_ctx->current_stream_id) {
        const auto rx_buf_it = conn_ctx.rx_stream_buffer.find(*data_ctx->current_stream_id);
        if (rx_buf_it != conn_ctx.rx_stream_buffer.end()) {
            std::lock_guard<std::mutex> _(_state_mutex);
            conn_ctx.rx_stream_buffer.erase(rx_buf_it);
        }
    }

    data_ctx->current_stream_id = std::nullopt;
}

void PicoQuicTransport::mark_stream_active(const TransportConnId conn_id, const DataContextId data_ctx_id) {
    std::lock_guard<std::mutex> _(_state_mutex);

    const auto conn_it = _conn_context.find(conn_id);
    if (conn_it == _conn_context.end()) {
        return;
    }

    const auto data_ctx_it = conn_it->second.active_data_contexts.find(data_ctx_id);
    if (data_ctx_it == conn_it->second.active_data_contexts.end()) {
        return;
    }

    data_ctx_it->second.mark_stream_active = false;

    if (!data_ctx_it->second.current_stream_id.has_value()) {
        return;
    }

    picoquic_mark_active_stream(conn_it->second.pq_cnx,
                                *data_ctx_it->second.current_stream_id,
                                1,
                                &data_ctx_it->second);
}

void PicoQuicTransport::mark_dgram_ready(const TransportConnId conn_id) {
    std::lock_guard<std::mutex> _(_state_mutex);

    const auto conn_it = _conn_context.find(conn_id);
    if (conn_it == _conn_context.end()) {
        return;
    }

    picoquic_mark_datagram_ready(conn_it->second.pq_cnx, 1);

    conn_it->second.mark_dgram_ready = false;
}<|MERGE_RESOLUTION|>--- conflicted
+++ resolved
@@ -522,15 +522,9 @@
         }
     }
 
-<<<<<<< HEAD
-    if (_tconfig.quic_qlog_path != nullptr) {
+    if (!_tconfig.quic_qlog_path.empty()) {
         logger->info << "Enabling qlog using '" << _tconfig.quic_qlog_path << "' path" << std::flush;
-        picoquic_set_qlog(_quic_ctx, _tconfig.quic_qlog_path);
-=======
-    if (!tconfig.quic_qlog_path.empty()) {
-        logger->info << "Enabling qlog using '" << tconfig.quic_qlog_path << "' path" << std::flush;
-        picoquic_set_qlog(quic_ctx, tconfig.quic_qlog_path.c_str());
->>>>>>> 6e97dae6
+        picoquic_set_qlog(_quic_ctx, _tconfig.quic_qlog_path.c_str());
     }
 
     return cid;
@@ -613,11 +607,7 @@
         if (! data_ctx_it->second.mark_stream_active) {
             data_ctx_it->second.mark_stream_active = true;
 
-<<<<<<< HEAD
             _picoquic_runner_queue.push([this, conn_id, data_ctx_id]() {
-=======
-            picoquic_runner_queue.push([this, conn_id, data_ctx_id]() {
->>>>>>> 6e97dae6
                 mark_stream_active(conn_id, data_ctx_id);
             });
         }
@@ -629,11 +619,7 @@
         if (!conn_ctx_it->second.mark_dgram_ready ) {
             conn_ctx_it->second.mark_dgram_ready = true;
 
-<<<<<<< HEAD
             _picoquic_runner_queue.push([this, conn_id]() {
-=======
-            picoquic_runner_queue.push([this, conn_id]() {
->>>>>>> 6e97dae6
                 mark_dgram_ready(conn_id);
             });
         }
@@ -895,19 +881,11 @@
 
     if (_is_server_mode && tcfg.tls_cert_filename.empty()) {
         throw InvalidConfigException("Missing cert filename");
-<<<<<<< HEAD
-    } else if (tcfg.tls_cert_filename != NULL) {
-        (void)picoquic_config_set_option(&_config, picoquic_option_CERT, tcfg.tls_cert_filename);
-
-        if (tcfg.tls_key_filename != NULL) {
-            (void)picoquic_config_set_option(&_config, picoquic_option_KEY, tcfg.tls_key_filename);
-=======
     } else if (!tcfg.tls_cert_filename.empty()) {
-        (void)picoquic_config_set_option(&config, picoquic_option_CERT, tcfg.tls_cert_filename.c_str());
+        (void)picoquic_config_set_option(&_config, picoquic_option_CERT, tcfg.tls_cert_filename.c_str());
 
         if (!tcfg.tls_key_filename.empty()) {
-            (void)picoquic_config_set_option(&config, picoquic_option_KEY, tcfg.tls_key_filename.c_str());
->>>>>>> 6e97dae6
+            (void)picoquic_config_set_option(&_config, picoquic_option_KEY, tcfg.tls_key_filename.c_str());
         } else {
             throw InvalidConfigException("Missing cert key filename");
         }
@@ -1011,11 +989,7 @@
      * Race conditions exist with picoquic thread callbacks that will cause a problem if the context (pointer context)
      *    is deleted outside of the picoquic thread. Below schedules the delete to be done within the picoquic thread.
      */
-<<<<<<< HEAD
     _picoquic_runner_queue.push([this, conn_id, data_ctx_id]() {
-=======
-    picoquic_runner_queue.push([this, conn_id, data_ctx_id]() {
->>>>>>> 6e97dae6
         delete_data_context_internal(conn_id, data_ctx_id);
     });
 
@@ -1088,11 +1062,7 @@
             }
         }
         else {
-<<<<<<< HEAD
             _picoquic_runner_queue.push([this, conn_id = conn_ctx->conn_id]() {
-=======
-            picoquic_runner_queue.push([this, conn_id = conn_ctx->conn_id]() {
->>>>>>> 6e97dae6
                 mark_dgram_ready(conn_id);
             });
 
@@ -1199,11 +1169,7 @@
         if (obj.has_value) {
             data_ctx->metrics.tx_queue_discards++;
 
-<<<<<<< HEAD
             _picoquic_runner_queue.push([this, conn_id = data_ctx->conn_id, data_ctx_id = data_ctx->data_ctx_id]() {
-=======
-            picoquic_runner_queue.push([this, conn_id = data_ctx->conn_id, data_ctx_id = data_ctx->data_ctx_id]() {
->>>>>>> 6e97dae6
                 mark_stream_active(conn_id, data_ctx_id);
             });
         }
@@ -1861,11 +1827,7 @@
 
     data_ctx->mark_stream_active = true;
 
-<<<<<<< HEAD
     _picoquic_runner_queue.push([this, conn_id = conn_ctx.conn_id, data_ctx_id = data_ctx->data_ctx_id]() {
-=======
-    picoquic_runner_queue.push([this, conn_id = conn_ctx.conn_id, data_ctx_id = data_ctx->data_ctx_id]() {
->>>>>>> 6e97dae6
         mark_stream_active(conn_id, data_ctx_id);
     });
 
