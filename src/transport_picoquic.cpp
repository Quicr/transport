#include "transport_picoquic.h"

#include <picoquic_internal.h>
#include <picoquic_utils.h>

#include <arpa/inet.h>
#include <cassert>
#include <cstring>
#include <ctime>
#include <iostream>
#include <netdb.h>
#include <sstream>
#include <thread>
#include <unistd.h>
#if defined(__linux__)
#include <net/ethernet.h>
#include <netpacket/packet.h>
#elif defined(__APPLE__)
#include <net/if_dl.h>
#endif

using namespace qtransport;

namespace {
  /**
   * Stream type bits as defined by RFC9000:
   * - https://datatracker.ietf.org/doc/html/rfc9000#table-1
   */

  /// Client initiated stream type
  constexpr uint8_t ClientStreamBits = 0b00;

  /// Server initiated stream type
  constexpr uint8_t ServerStreamBits = 0b01;

  /// Bidirectional stream type
  constexpr uint8_t BidirectionalStreamBits = 0b00;

  /// Unidirectional stream type
  constexpr uint8_t UnidirectionalStreamBits = 0b10;

  /**
   * @brief Returns the appropriate stream id depending on if the stream is
   *        initiated by the client or the server, and if it bi- or uni- directional.
   *
   * @tparam Int_t The preferred integer type to deal with.
   *
   * @param id  The initial value to adjust
   * @param is_server Flag if the initiating request is from a server or a client
   * @param is_bidirectional Flag if the streams are bi- or uni- directional.
   *
   * @return The correctly adjusted stream id value.
   */
  constexpr StreamId make_stream_id(StreamId id, bool is_server, bool is_bidirectional) {
    return id & (~0x0u << 2) |
           (is_server ? ServerStreamBits : ClientStreamBits) |
           (is_bidirectional ? BidirectionalStreamBits : UnidirectionalStreamBits);
  }

  /**
   * @brief Defines the default/datagram stream depending on if the stream is
   *        initiated by the client or the server, and if it bi- or uni- directional.
   *
   * @param is_server Flag if the initiating request is from a server or a client
   * @param is_bidirectional Flag if the streams are bi- or uni- directional.
   *
   * @return The datagram stream id.
   */
  constexpr StreamId make_datagram_stream_id(bool is_server, bool is_bidirectional) {
    return ::make_stream_id(0, is_server, is_bidirectional);
  }
}// namespace

/*
 * PicoQuic Callbacks
 */
<<<<<<< HEAD
int pq_event_cb(picoquic_cnx_t* cnx,
            uint64_t stream_id, uint8_t* bytes, size_t length,
            picoquic_call_back_event_t fin_or_event, void* callback_ctx, void* v_stream_ctx)
{
    PicoQuicTransport *transport = static_cast<PicoQuicTransport *>(callback_ctx);
    PicoQuicTransport::StreamContext *stream_cnx = static_cast<PicoQuicTransport::StreamContext *>(v_stream_ctx);

    std::ostringstream log_msg;
    bool is_fin = false;

    if (transport == NULL) {
        return PICOQUIC_ERROR_UNEXPECTED_ERROR;
=======
int pq_event_cb(picoquic_cnx_t *cnx,
                uint64_t stream_id, uint8_t *bytes, size_t length,
                picoquic_call_back_event_t fin_or_event, void *callback_ctx, void *v_stream_ctx) {
  PicoQuicTransport *transport = static_cast<PicoQuicTransport *>(callback_ctx);
  PicoQuicTransport::StreamContext *stream_cnx = static_cast<PicoQuicTransport::StreamContext *>(v_stream_ctx);

  std::ostringstream log_msg;
  bool is_fin = false;

  if (transport == NULL) {
    return PICOQUIC_ERROR_UNEXPECTED_ERROR;
  }

  switch (fin_or_event) {

    case picoquic_callback_prepare_datagram: {
      // length is the max allowed data length
      if (stream_cnx == NULL) {
        // picoquic doesn't provide stream context for datagram/stream_id==-0
        stream_cnx = transport->getZeroStreamContext(cnx);
      }
      transport->metrics.dgram_prepare_send++;
      transport->sendTxData(stream_cnx, bytes, length);
      break;
    }

    case picoquic_callback_datagram_acked:
      // Called for each datagram - TODO: Revisit how often acked frames are coming in
      //   bytes carries the original packet data
      //      log_msg.str("");
      //      log_msg << "Got datagram ack send_time: " << stream_id
      //              << " bytes length: " << length;
      //      transport->logger.log(LogLevel::info, log_msg.str());
      transport->metrics.dgram_ack++;
      break;

    case picoquic_callback_datagram_spurious:
      // TODO: Add metrics for spurious datagrams
      // delayed ack
      //std::cout << "spurious DGRAM length: " << length << std::endl;
      transport->metrics.dgram_spurious++;
      break;

    case picoquic_callback_datagram_lost:
      // TODO: Add metrics for lost datagrams
      //std::cout << "Lost DGRAM length " << length << std::endl;
      transport->metrics.dgram_lost++;
      break;


    case picoquic_callback_datagram: {
      if (stream_cnx == NULL) {
        // picoquic doesn't provide stream context for datagram/stream_id==-0
        stream_cnx = transport->getZeroStreamContext(cnx);
      }

      transport->metrics.dgram_received++;
      transport->on_recv_data(stream_cnx, bytes, length);
      break;
    }

    case picoquic_callback_stream_fin:
      is_fin = true;
      // fall through to picoquic_callback_stream_data
    case picoquic_callback_stream_data: {
      if (stream_cnx == NULL) {
        stream_cnx = transport->createStreamContext(cnx, stream_id);
      }
      // length is the amount of data received
      transport->on_recv_data(stream_cnx, bytes, length);

      if (is_fin) transport->deleteStreamContext(reinterpret_cast<uint64_t>(cnx), stream_id);
      break;
    }

    case picoquic_callback_stream_reset: {
      log_msg.str("");
      log_msg << "Closing connection stream " << stream_id;
      transport->logger.log(LogLevel::info, log_msg.str());

      if (stream_id == 0) {// close connection
        picoquic_close(cnx, 0);

      } else {
        picoquic_set_callback(cnx, NULL, NULL);
      }

      transport->deleteStreamContext(reinterpret_cast<uint64_t>(cnx), stream_id);
      return 0;
    }

    case picoquic_callback_application_close:
    case picoquic_callback_close: {
      log_msg.str("");
      log_msg << "Closing connection stream_id: " << stream_id;

      if (stream_cnx != NULL) {
        log_msg << stream_cnx->peer_addr_text;
      }

      transport->logger.log(LogLevel::info, log_msg.str());

      picoquic_set_callback(cnx, NULL, NULL);
      picoquic_close(cnx, 0);
      transport->deleteStreamContext(reinterpret_cast<uint64_t>(cnx), stream_id);

      if (not transport->_is_server_mode) {
        transport->setStatus(TransportStatus::Disconnected);
        return PICOQUIC_NO_ERROR_TERMINATE_PACKET_LOOP;
      }

      return 0;
    }

    case picoquic_callback_ready: {// Connection callback, not per stream
      if (stream_cnx == NULL) {
        stream_cnx = transport->createStreamContext(cnx, stream_id);
      }

      picoquic_enable_keep_alive(cnx, 3000000);
      (void) picoquic_mark_datagram_ready(cnx, 1);

      if (transport->_is_server_mode) {
        transport->on_new_connection(stream_cnx);
      }

      else {
        // Client
        transport->setStatus(TransportStatus::Ready);
        log_msg << "Connection established to server " << stream_cnx->peer_addr_text
                << " stream_id: " << stream_id;
        transport->logger.log(LogLevel::info, log_msg.str());
      }

      break;
    }

    case picoquic_callback_prepare_to_send: {
      transport->sendTxData(stream_cnx, bytes, length);
      break;
>>>>>>> 232482d2
    }

    switch (fin_or_event) {

        case picoquic_callback_prepare_datagram:
        {
            // length is the max allowed data length
            if (stream_cnx == NULL) {
                // picoquic doesn't provide stream context for datagram/stream_id==-0
                stream_cnx = transport->getZeroStreamContext(cnx);
            }
            transport->metrics.dgram_prepare_send++;
            transport->sendTxData(stream_cnx, bytes, length);
            break;
        }

<<<<<<< HEAD
        case picoquic_callback_datagram_acked:
            // Called for each datagram - TODO: Revisit how often acked frames are coming in
            //   bytes carries the original packet data
            //      log_msg.str("");
            //      log_msg << "Got datagram ack send_time: " << stream_id
            //              << " bytes length: " << length;
            //      transport->logger.log(LogLevel::info, log_msg.str());
            transport->metrics.dgram_ack++;
            break;

        case picoquic_callback_datagram_spurious:
            // TODO: Add metrics for spurious datagrams
            // delayed ack
            //std::cout << "spurious DGRAM length: " << length << std::endl;
            transport->metrics.dgram_spurious++;
            break;

        case picoquic_callback_datagram_lost:
            // TODO: Add metrics for lost datagrams
            //std::cout << "Lost DGRAM length " << length << std::endl;
            transport->metrics.dgram_lost++;
            break;


        case picoquic_callback_datagram:
        {
            if (stream_cnx == NULL) {
                // picoquic doesn't provide stream context for datagram/stream_id==-0
                stream_cnx = transport->getZeroStreamContext(cnx);
            }

            transport->metrics.dgram_received++;
            transport->on_recv_data(stream_cnx, bytes, length);
            break;
        }
=======
int pq_loop_cb(picoquic_quic_t *quic, picoquic_packet_loop_cb_enum cb_mode,
               void *callback_ctx, void *callback_arg) {
>>>>>>> 232482d2

        case picoquic_callback_stream_fin:
            is_fin = true;
            // fall through to picoquic_callback_stream_data
        case picoquic_callback_stream_data:
        {
            if (stream_cnx == NULL) {
                stream_cnx = transport->createStreamContext(cnx, stream_id);
            }
            // length is the amount of data received
            transport->on_recv_data(stream_cnx, bytes, length);

            if (is_fin) transport->deleteStreamContext(reinterpret_cast<uint64_t>(cnx), stream_id);
            break;
        }

<<<<<<< HEAD
        case picoquic_callback_stream_reset: {
            log_msg.str("");
            log_msg << "Closing connection stream " << stream_id;
            transport->logger.log(LogLevel::info, log_msg.str());
=======
  if (transport == NULL) {
    return PICOQUIC_ERROR_UNEXPECTED_ERROR;
  } else {
    log_msg << "Loop got cb_mode: ";
>>>>>>> 232482d2

            if (stream_id == 0) { // close connection
                picoquic_close(cnx, 0);

<<<<<<< HEAD
            } else {
                picoquic_set_callback(cnx, NULL, NULL);
            }

            transport->deleteStreamContext(reinterpret_cast<uint64_t>(cnx), stream_id);
            return 0;
=======
        if (transport->_is_server_mode)
          transport->setStatus(TransportStatus::Ready);

        if (callback_arg != nullptr) {
          auto *options = static_cast<picoquic_packet_loop_options_t *>(callback_arg);
          options->do_time_check = 1;
>>>>>>> 232482d2
        }

        case picoquic_callback_application_close:
        case picoquic_callback_close: {
            log_msg.str("");
            log_msg << "Closing connection stream_id: " << stream_id;

            if (stream_cnx != NULL) {
                log_msg << stream_cnx->peer_addr_text;
            }

            transport->logger.log(LogLevel::info, log_msg.str());

<<<<<<< HEAD
            picoquic_set_callback(cnx, NULL, NULL);
            picoquic_close(cnx, 0);
            transport->deleteStreamContext(reinterpret_cast<uint64_t>(cnx), stream_id);
=======
        packet_loop_time_check_arg_t *targ = static_cast<packet_loop_time_check_arg_t *>(callback_arg);
>>>>>>> 232482d2

            if (not transport->isServerMode) {
                transport->setStatus(TransportStatus::Disconnected);
                return PICOQUIC_NO_ERROR_TERMINATE_PACKET_LOOP;
            }

            return 0;
        }

        case picoquic_callback_ready: { // Connection callback, not per stream
            if (stream_cnx == NULL) {
                stream_cnx = transport->createStreamContext(cnx, stream_id);
            }

            picoquic_enable_keep_alive(cnx, 3000000);
            (void)picoquic_mark_datagram_ready(cnx, 1);

<<<<<<< HEAD
            if (transport->isServerMode) {
                transport->on_new_connection(stream_cnx);
            }

            else {
                // Client
                transport->setStatus(TransportStatus::Ready);
                log_msg << "Connection established to server " << stream_cnx->peer_addr_text
                        << " stream_id: " << stream_id;
                transport->logger.log(LogLevel::info, log_msg.str());
            }
=======
          if (transport->metrics != prev_metrics) {
            std::ostringstream log_msg;
            log_msg << "Metrics: " << std::endl
                    << "   time checks        : " << transport->metrics.time_checks << std::endl
                    << "   send with null ctx : " << transport->metrics.send_null_bytes_ctx << std::endl
                    << "   dgram_recv         : " << transport->metrics.dgram_received << std::endl
                    << "   dgram_sent         : " << transport->metrics.dgram_sent << std::endl
                    << "   dgram_prepare_send : " << transport->metrics.dgram_prepare_send
                    << " (" << transport->metrics.dgram_prepare_send - prev_metrics.dgram_prepare_send << ")" << std::endl
                    << "   dgram_lost         : " << transport->metrics.dgram_lost << std::endl
                    << "   dgram_ack          : " << transport->metrics.dgram_ack << std::endl
                    << "   dgram_spurious     : " << transport->metrics.dgram_spurious
                    << " (" << transport->metrics.dgram_spurious + transport->metrics.dgram_ack << ")" << std::endl;

            transport->logger.log(LogLevel::debug, log_msg.str());
            prev_metrics = transport->metrics;
          }
>>>>>>> 232482d2

            break;
        }

        case picoquic_callback_prepare_to_send:
        {
            transport->sendTxData(stream_cnx, bytes, length);
            break;
        }

        default:
            log_msg.str("");
            log_msg << "Got event " << fin_or_event;
            transport->logger.log(LogLevel::debug, log_msg.str());
            break;
    }

    return 0;
}

int pq_loop_cb(picoquic_quic_t* quic, picoquic_packet_loop_cb_enum cb_mode,
           void* callback_ctx, void* callback_arg)
{

    PicoQuicTransport *transport = static_cast<PicoQuicTransport *>(callback_ctx);
    int ret = 0;
    std::ostringstream log_msg;

    if (transport == NULL) {
        return PICOQUIC_ERROR_UNEXPECTED_ERROR;
    }
    else {
        log_msg << "Loop got cb_mode: ";

        switch (cb_mode) {
            case picoquic_packet_loop_ready: {
                log_msg << "packet_loop_ready, waiting for packets";
                transport->logger.log(LogLevel::info, log_msg.str());

                if (transport->isServerMode)
                    transport->setStatus(TransportStatus::Ready);

                if (callback_arg != nullptr) {
                    auto *options = static_cast<picoquic_packet_loop_options_t *> (callback_arg);
                    options->do_time_check = 1;
                }

                break;
            }

            case picoquic_packet_loop_after_receive:
                //        log_msg << "packet_loop_after_receive";
                //        transport->logger.log(LogLevel::debug, log_msg.str());
                break;

            case picoquic_packet_loop_after_send:
                //        log_msg << "packet_loop_after_send";
                //        transport->logger.log(LogLevel::debug, log_msg.str());
                break;

            case picoquic_packet_loop_port_update:
                log_msg << "packet_loop_port_update";
                transport->logger.log(LogLevel::debug, log_msg.str());
                break;

            case picoquic_packet_loop_time_check: {
                static uint64_t prev_time = 0;
                static qtransport::PicoQuicTransport::Metrics prev_metrics;

                packet_loop_time_check_arg_t* targ = static_cast<packet_loop_time_check_arg_t*>(callback_arg);

                /*
                log_msg << "packet_loop_time_check time: "
                    << targ->current_time << " delta: " << targ->delta_t;
                transport->logger.log(LogLevel::info, log_msg.str());
                */

                // TODO: Add config to set this value. This will change the loop select
                //   wait time to delta value in microseconds. Default is <= 10 seconds
                if (targ->delta_t > 1000) {
                    targ->delta_t = 1000;
                }

                if (!prev_time) {
                    prev_time = targ->current_time;
                    prev_metrics = transport->metrics;
                }

                transport->metrics.time_checks++;


                if (transport->debug && targ->current_time - prev_time > 500000) {

                    if (transport->metrics != prev_metrics) {
                        std::ostringstream log_msg;
                        log_msg << "Metrics: " << std::endl
                                << "   time checks        : " << transport->metrics.time_checks << std::endl
                                << "   send with null ctx : " << transport->metrics.send_null_bytes_ctx << std::endl
                                << "   dgram_recv         : " << transport->metrics.dgram_received << std::endl
                                << "   dgram_sent         : " << transport->metrics.dgram_sent << std::endl
                                << "   dgram_prepare_send : " << transport->metrics.dgram_prepare_send
                                << " (" << transport->metrics.dgram_prepare_send - prev_metrics.dgram_prepare_send << ")" << std::endl
                                << "   dgram_lost         : " << transport->metrics.dgram_lost << std::endl
                                << "   dgram_ack          : " << transport->metrics.dgram_ack << std::endl
                                << "   dgram_spurious     : " << transport->metrics.dgram_spurious
                                << " (" << transport->metrics.dgram_spurious + transport->metrics.dgram_ack << ")" << std::endl;

                        transport->logger.log(LogLevel::debug, log_msg.str());
                        prev_metrics = transport->metrics;
                    }

                    prev_time = targ->current_time;
                }

                // Stop loop if shutting down
                if (transport->status() == TransportStatus::Shutdown) {
                    transport->logger.log(LogLevel::info, "picoquic is shutting down");

                    picoquic_cnx_t *close_cnx = picoquic_get_first_cnx(quic);
                    while (close_cnx != NULL) {
                        log_msg.str("");
                        log_msg << "Closing connection id " << reinterpret_cast<uint64_t>(close_cnx);
                        transport->logger.log(LogLevel::info, log_msg.str());
                        picoquic_close(close_cnx, 0);
                        close_cnx = picoquic_get_next_cnx(close_cnx);
                    }

                    return PICOQUIC_NO_ERROR_TERMINATE_PACKET_LOOP;
                }

                transport->checkTxData();

                break;
            }

            default:
                ret = PICOQUIC_ERROR_UNEXPECTED_ERROR;
                break;
        }
    }

    return ret;
}

void PicoQuicTransport::deleteStreamContext(const TransportContextId &context_id,
<<<<<<< HEAD
                                       const StreamId &stream_id)
{
    std::ostringstream log_msg;
    log_msg << "Delete stream context for id: " << stream_id;
    logger.log(LogLevel::info, log_msg.str());
=======
                                            const StreamId &stream_id) {
  std::ostringstream log_msg;
  log_msg << "Delete stream context for id: " << stream_id;
  logger.log(LogLevel::info, log_msg.str());
>>>>>>> 232482d2

    const auto &iter = active_streams.find(context_id);

    if (iter != active_streams.end()) {

<<<<<<< HEAD
        if (stream_id == 0) { // Delete context if stream ID is zero
            for (const auto& stream_p : iter->second) {
                if (stream_p.first == 0) {
                    on_connection_status((StreamContext*)&stream_p.second,
                                         TransportStatus::Disconnected);
                    continue;
                }

                (void)picoquic_mark_active_stream(stream_p.second.cnx,
                                                  stream_id, 0,
                                                  NULL);
                if (not isServerMode) {
                    (void)picoquic_add_to_stream(stream_p.second.cnx,
                                                 stream_id, NULL, 0,1);
                }
=======
    if (stream_id == 0) {// Delete context if stream ID is zero
      for (const auto &stream_p: iter->second) {
        if (stream_p.first == 0) {
          on_connection_status((StreamContext *) &stream_p.second,
                               TransportStatus::Disconnected);
          continue;
        }

        (void) picoquic_mark_active_stream(stream_p.second.cnx,
                                           stream_id, 0,
                                           NULL);
        if (not _is_server_mode) {
          (void) picoquic_add_to_stream(stream_p.second.cnx,
                                        stream_id, NULL, 0, 1);
        }
>>>>>>> 232482d2

                iter->second.erase(stream_id);
            }

<<<<<<< HEAD
            (void)active_streams.erase(iter);
        }
        else {
            const auto &stream_iter = iter->second.find(stream_id);

            if (stream_iter != iter->second.end()) {
                (void)picoquic_mark_active_stream(stream_iter->second.cnx,
                                                  stream_id, 0,
                                                  NULL);
                (void)iter->second.erase(stream_id);
            }
        }
=======
      (void) active_streams.erase(iter);
    } else {
      const auto &stream_iter = iter->second.find(stream_id);

      if (stream_iter != iter->second.end()) {
        (void) picoquic_mark_active_stream(stream_iter->second.cnx,
                                           stream_id, 0,
                                           NULL);
        (void) iter->second.erase(stream_id);
      }
>>>>>>> 232482d2
    }
}

<<<<<<< HEAD
PicoQuicTransport::StreamContext * PicoQuicTransport::getZeroStreamContext(picoquic_cnx_t* cnx) {
    if (cnx == NULL)
        return NULL;
=======
PicoQuicTransport::StreamContext *PicoQuicTransport::getZeroStreamContext(picoquic_cnx_t *cnx) {
  if (cnx == NULL)
    return NULL;
>>>>>>> 232482d2

    return &active_streams[reinterpret_cast<uint64_t>(cnx)][0];
}

<<<<<<< HEAD
PicoQuicTransport::StreamContext * PicoQuicTransport::createStreamContext(
  picoquic_cnx_t* cnx, uint64_t stream_id)
{
    if (cnx == NULL)
        return NULL;

    StreamContext * stream_cnx = &active_streams[reinterpret_cast<uint64_t>(cnx)][stream_id];
    stream_cnx->stream_id = stream_id;
    stream_cnx->context_id = reinterpret_cast<uint64_t>(cnx);
    stream_cnx->cnx = cnx;

    stream_cnx->rx_data = std::make_unique<timeQueue>(tconfig.time_queue_max_duration,
                                                      tconfig.time_queue_bucket_interval,
                                                      _timer, tconfig.time_queue_init_queue_size);

    stream_cnx->tx_data = std::make_unique<priority_queue<bytes_t>>(tconfig.time_queue_max_duration,
                                                                    tconfig.time_queue_bucket_interval,
                                                                    _timer, tconfig.time_queue_init_queue_size);

    sockaddr* addr;
    picoquic_get_peer_addr(cnx, &addr);
    std::memset(stream_cnx->peer_addr_text, 0, sizeof(stream_cnx->peer_addr_text));

    switch (addr->sa_family) {
        case AF_INET:
            (void)inet_ntop(AF_INET,
                            &reinterpret_cast<struct sockaddr_in *>(addr)->sin_addr,
                            /*(const void*)(&((struct sockaddr_in*)addr)->sin_addr),*/
                            stream_cnx->peer_addr_text,
                            sizeof(stream_cnx->peer_addr_text));
            stream_cnx->peer_port = ntohs(((struct sockaddr_in*) addr)->sin_port);
            break;

        case AF_INET6:
            (void)inet_ntop(AF_INET6,
                            &reinterpret_cast<struct sockaddr_in6 *>(addr)->sin6_addr,
                            /*(const void*)(&((struct sockaddr_in6*)addr)->sin6_addr), */
                            stream_cnx->peer_addr_text, sizeof(stream_cnx->peer_addr_text));
            stream_cnx->peer_port = ntohs(((struct sockaddr_in6*) addr)->sin6_port);
            break;
    }

    (void)picoquic_set_app_stream_ctx(cnx, stream_id, stream_cnx);


    if (stream_id)
        (void)picoquic_mark_active_stream(cnx, stream_id, 1, stream_cnx);

    return stream_cnx;
}

PicoQuicTransport::PicoQuicTransport(const TransportRemote& server,
                                     const TransportConfig& tcfg,
                                     TransportDelegate& delegate,
                                     bool isServerMode,
                                     LogHandler& logger)
  : logger(logger)
  , isServerMode(isServerMode)
  , stop(false)
  , transportStatus(TransportStatus::Connecting)
  , serverInfo(server)
  , delegate(delegate)
  , tconfig(tcfg)
{
    debug = tcfg.debug;

    if (isServerMode && tcfg.tls_cert_filename == NULL) {
        throw InvalidConfigException("Missing cert filename");
    }
    else if (tcfg.tls_cert_filename != NULL) {
        (void)picoquic_config_set_option(&config, picoquic_option_CERT,
                                         tcfg.tls_cert_filename);

        if (tcfg.tls_key_filename != NULL) {
            (void)picoquic_config_set_option(&config, picoquic_option_KEY,
                                             tcfg.tls_key_filename);
        } else {
            throw InvalidConfigException("Missing cert key filename");
        }
=======
PicoQuicTransport::StreamContext *PicoQuicTransport::createStreamContext(
        picoquic_cnx_t *cnx, uint64_t stream_id) {
  if (cnx == NULL)
    return NULL;

  std::ostringstream log_msg;
  log_msg << "Creating stream context for id: " << stream_id;
  logger.log(LogLevel::info, log_msg.str());

  StreamContext *stream_cnx = &active_streams[reinterpret_cast<uint64_t>(cnx)][stream_id];
  stream_cnx->stream_id = stream_id;
  stream_cnx->context_id = reinterpret_cast<uint64_t>(cnx);
  stream_cnx->cnx = cnx;
  stream_cnx->rx_data.setLimit(tconfig.data_queue_size);
  stream_cnx->tx_data.setLimit(tconfig.data_queue_size);


  sockaddr *addr;
  picoquic_get_peer_addr(cnx, &addr);
  std::memset(stream_cnx->peer_addr_text, 0, sizeof(stream_cnx->peer_addr_text));

  switch (addr->sa_family) {
    case AF_INET:
      (void) inet_ntop(AF_INET,
                       &reinterpret_cast<struct sockaddr_in *>(addr)->sin_addr,
                       /*(const void*)(&((struct sockaddr_in*)addr)->sin_addr),*/
                       stream_cnx->peer_addr_text,
                       sizeof(stream_cnx->peer_addr_text));
      stream_cnx->peer_port = ntohs(((struct sockaddr_in *) addr)->sin_port);
      break;

    case AF_INET6:
      (void) inet_ntop(AF_INET6,
                       &reinterpret_cast<struct sockaddr_in6 *>(addr)->sin6_addr,
                       /*(const void*)(&((struct sockaddr_in6*)addr)->sin6_addr), */
                       stream_cnx->peer_addr_text, sizeof(stream_cnx->peer_addr_text));
      stream_cnx->peer_port = ntohs(((struct sockaddr_in6 *) addr)->sin6_port);
      break;
  }

  (void) picoquic_set_app_stream_ctx(cnx, stream_id, stream_cnx);


  if (stream_id)
    (void) picoquic_mark_active_stream(cnx, stream_id, 1, stream_cnx);

  return stream_cnx;
}

PicoQuicTransport::PicoQuicTransport(const TransportRemote &server,
                                     const TransportConfig &tcfg,
                                     TransportDelegate &delegate,
                                     bool _is_server_mode,
                                     LogHandler &logger)
    : logger(logger),
      _is_server_mode(_is_server_mode),
      stop(false),
      transportStatus(TransportStatus::Connecting),
      serverInfo(server),
      delegate(delegate),
      tconfig(tcfg),
      next_stream_id{::make_datagram_stream_id(_is_server_mode, _is_bidirectional)} {

  debug = tcfg.debug;

  if (_is_server_mode && tcfg.tls_cert_filename == NULL) {
    throw InvalidConfigException("Missing cert filename");
  } else if (tcfg.tls_cert_filename != NULL) {
    (void) picoquic_config_set_option(&config, picoquic_option_CERT,
                                      tcfg.tls_cert_filename);

    if (tcfg.tls_key_filename != NULL) {
      (void) picoquic_config_set_option(&config, picoquic_option_KEY,
                                        tcfg.tls_key_filename);
    } else {
      throw InvalidConfigException("Missing cert key filename");
>>>>>>> 232482d2
    }

    _timer = std::make_shared<queue_timer_thread>();
}

<<<<<<< HEAD
PicoQuicTransport::~PicoQuicTransport()
{
    setStatus(TransportStatus::Shutdown);
    shutdown();
}

void PicoQuicTransport::shutdown()
{
    if (stop) // Already stopped
        return;
=======
PicoQuicTransport::~PicoQuicTransport() {
  setStatus(TransportStatus::Shutdown);
  shutdown();
}

void PicoQuicTransport::shutdown() {
  if (stop)// Already stopped
    return;
>>>>>>> 232482d2

    stop = true;

    if (picoQuicThread.joinable()) {
        logger.log(LogLevel::info, "Closing transport pico thread");
        picoQuicThread.join();
    }

    cbNotifyQueue.stopWaiting();
    if (cbNotifyThread.joinable()) {
        logger.log(LogLevel::info, "Closing transport callback notifier thread");
        cbNotifyThread.join();
    }

    _timer.reset();
    logger.log(LogLevel::info, "done closing transport threads");

    picoquic_config_clear(&config);
}


TransportStatus
<<<<<<< HEAD
PicoQuicTransport::status() const
{
    return transportStatus;
=======
PicoQuicTransport::status() const {
  return transportStatus;
>>>>>>> 232482d2
}

void PicoQuicTransport::setStatus(TransportStatus status) {
    transportStatus = status;
}

<<<<<<< HEAD
StreamId PicoQuicTransport::createStream(
  const TransportContextId& context_id,
  bool use_reliable_transport)
{
    logger.log(LogLevel::debug, "App requests to create new stream");

    const auto &iter = active_streams.find(context_id);
    if (iter == active_streams.end()) {
        logger.log(LogLevel::warn, "Invalid context id, cannot create stream");
        return 0;
    }

    const auto &cnx_stream_iter = iter->second.find(0);
    if (cnx_stream_iter == iter->second.end()) {
        logger.log(LogLevel::warn,
                   "Missing primary connection zero stream, cannot create streams");
        return 0;
    }

    if (isServerMode) // Server does not create streams, clients must create these
        return 0;
    else if (not use_reliable_transport)
        return 0;

    // Create stream will add stream to active_streams
    PicoQuicTransport::StreamContext * stream_cnx = createStreamContext(
      cnx_stream_iter->second.cnx,
      next_stream_id);
=======
StreamId PicoQuicTransport::createStream(const TransportContextId &context_id, bool use_reliable_transport) {

  const auto &iter = active_streams.find(context_id);
  if (iter == active_streams.end()) {
    throw std::invalid_argument("Invalid context id, cannot create stream");
  }

  const auto &cnx_stream_iter = iter->second.find(0);
  if (cnx_stream_iter == iter->second.end()) {
    throw std::invalid_argument("Missing primary connection zero stream, cannot create streams");
  }

  if (!use_reliable_transport)
    return ::make_datagram_stream_id(_is_server_mode, _is_bidirectional);

  next_stream_id = ::make_stream_id(next_stream_id + 4, _is_server_mode, _is_bidirectional);

  PicoQuicTransport::StreamContext *stream_cnx = createStreamContext(
          cnx_stream_iter->second.cnx,
          next_stream_id);
>>>>>>> 232482d2

    TransportContextId tcid = context_id;
    StreamId stream_id = next_stream_id;

<<<<<<< HEAD
    cbNotifyQueue.push([&] () {
        delegate.on_new_stream(tcid, stream_id);
    });

    // Set next stream ID
    next_stream_id += 4; // Increment by 4, stream type is first 2 bits

    return stream_cnx->stream_id;
}

TransportContextId
PicoQuicTransport::start()
{
    uint64_t current_time = picoquic_current_time();
    debug_set_stream(stdout);  // Enable picoquic debug

    (void)picoquic_config_set_option(&config,
                                     picoquic_option_ALPN, QUICR_ALPN);
    (void)picoquic_config_set_option(&config,
                                     picoquic_option_MAX_CONNECTIONS, "100");
    quic_ctx = picoquic_create_and_configure(&config,
                                             pq_event_cb,
                                             this,
                                             current_time,
                                             NULL);

    if (quic_ctx == NULL) {
        logger.log(LogLevel::fatal, "Unable to create picoquic context, check certificate and key filenames");
        throw PicoQuicException("Unable to create picoquic context");
    }

    /*
   * TODO doc: Apparently need to set some value to send datagrams. If not set,
   *    max datagram size is zero, preventing sending of datagrams. Setting this
   *    also triggers PMTUD to run. This value will be the initial value.
     */
    picoquic_init_transport_parameters(&local_tp_options, 1);
    local_tp_options.max_datagram_frame_size = 1280;
    //  local_tp_options.max_packet_size = 1450;
    //  local_tp_options.max_ack_delay = 3000000;
    //  local_tp_options.min_ack_delay = 500000;
=======
  cbNotifyQueue.push([&]() {
    delegate.on_new_stream(tcid, stream_id);
  });

  return stream_cnx->stream_id;
}

TransportContextId
PicoQuicTransport::start() {
  uint64_t current_time = picoquic_current_time();
  debug_set_stream(stdout);// Enable picoquic debug

  (void) picoquic_config_set_option(&config,
                                    picoquic_option_ALPN, QUICR_ALPN);
  (void) picoquic_config_set_option(&config,
                                    picoquic_option_MAX_CONNECTIONS, "100");
  quic_ctx = picoquic_create_and_configure(&config,
                                           pq_event_cb,
                                           this,
                                           current_time,
                                           NULL);

  if (quic_ctx == NULL) {
    logger.log(LogLevel::fatal, "Unable to create picoquic context, check certificate and key filenames");
    throw PicoQuicException("Unable to create picoquic context");
  }

  /*
   * TODO doc: Apparently need to set some value to send datagrams. If not set,
   *    max datagram size is zero, preventing sending of datagrams. Setting this
   *    also triggers PMTUD to run. This value will be the initial value.
   */
  picoquic_init_transport_parameters(&local_tp_options, 1);
  local_tp_options.max_datagram_frame_size = 1280;
  //  local_tp_options.max_packet_size = 1450;
  //  local_tp_options.max_ack_delay = 3000000;
  //  local_tp_options.min_ack_delay = 500000;
>>>>>>> 232482d2

    picoquic_set_default_tp(quic_ctx, &local_tp_options);

    cbNotifyQueue.setLimit(2000);
    cbNotifyThread = std::thread(&PicoQuicTransport::cbNotifier, this);

    TransportContextId cid = 0;
    std::ostringstream log_msg;

<<<<<<< HEAD
    if (isServerMode) {
=======
  if (_is_server_mode) {
>>>>>>> 232482d2

        log_msg << "Starting server, listening on "
                << serverInfo.host_or_ip << ':' << serverInfo.port;
        logger.log(LogLevel::info, log_msg.str());

        picoQuicThread = std::thread(&PicoQuicTransport::server, this);

    } else {
        log_msg << "Connecting to server "
                << serverInfo.host_or_ip << ':' << serverInfo.port;
        logger.log(LogLevel::info, log_msg.str());

        cid = createClient();
        picoQuicThread = std::thread(&PicoQuicTransport::client, this, cid);
    }

    return cid;
}

<<<<<<< HEAD
void PicoQuicTransport::cbNotifier()
{
    logger.log(LogLevel::info, "Starting transport callback notifier thread");
=======
void PicoQuicTransport::cbNotifier() {
  logger.log(LogLevel::info, "Starting transport callback notifier thread");
>>>>>>> 232482d2

    while (not stop) {
        auto cb = std::move(cbNotifyQueue.block_pop());
        if (cb) {
            (*cb)();
        }
    }

    logger.log(LogLevel::info, "Done with transport callback notifier thread");
}

<<<<<<< HEAD
void PicoQuicTransport::server()
{
    int ret = picoquic_packet_loop(quic_ctx, serverInfo.port,
                                   0, 0,
                                   2000000,
                                   0,
                                   pq_loop_cb,
                                   this);

    std::ostringstream log_msg;

    if (quic_ctx != NULL) {
        picoquic_free(quic_ctx);
        quic_ctx = NULL;
    }
=======
void PicoQuicTransport::server() {
  int ret = picoquic_packet_loop(quic_ctx, serverInfo.port,
                                 0, 0,
                                 2000000,
                                 0,
                                 pq_loop_cb,
                                 this);

  std::ostringstream log_msg;

  if (quic_ctx != NULL) {
    picoquic_free(quic_ctx);
    quic_ctx = NULL;
  }
>>>>>>> 232482d2

    log_msg << "picoquic packet loop ended with " << ret;
    logger.log(LogLevel::info, log_msg.str());

<<<<<<< HEAD
    setStatus(TransportStatus::Shutdown);

}

TransportContextId PicoQuicTransport::createClient() {
    struct sockaddr_storage server_address;
    char const* sni = "cisco.webex.com";
    int ret;
    std::ostringstream log_msg;

    int is_name = 0;

    ret = picoquic_get_server_address(serverInfo.host_or_ip.c_str(),
                                      serverInfo.port, &server_address, &is_name);
    if (ret != 0) {
        log_msg.str("");
        log_msg << "Failed to get server: "
                << serverInfo.host_or_ip << " port: " << serverInfo.port;
        logger.log(LogLevel::error, log_msg.str());

    } else if (is_name) {
        sni = serverInfo.host_or_ip.c_str();
    }
=======
  setStatus(TransportStatus::Shutdown);
}

TransportContextId PicoQuicTransport::createClient() {
  struct sockaddr_storage server_address;
  char const *sni = "cisco.webex.com";
  int ret;
  std::ostringstream log_msg;

  int is_name = 0;

  ret = picoquic_get_server_address(serverInfo.host_or_ip.c_str(),
                                    serverInfo.port, &server_address, &is_name);
  if (ret != 0) {
    log_msg.str("");
    log_msg << "Failed to get server: "
            << serverInfo.host_or_ip << " port: " << serverInfo.port;
    logger.log(LogLevel::error, log_msg.str());

  } else if (is_name) {
    sni = serverInfo.host_or_ip.c_str();
  }

  picoquic_set_default_congestion_algorithm(quic_ctx, picoquic_bbr_algorithm);

  uint64_t current_time = picoquic_current_time();

  picoquic_cnx_t *cnx = picoquic_create_cnx(quic_ctx,
                                            picoquic_null_connection_id,
                                            picoquic_null_connection_id,
                                            reinterpret_cast<struct sockaddr *>(&server_address),
                                            current_time,
                                            0, sni, config.alpn, 1);

  if (cnx == NULL) {
    logger.log(LogLevel::error, "Could not create picoquic connection client context");
    return 0;
  }
>>>>>>> 232482d2

    picoquic_set_default_congestion_algorithm(quic_ctx, picoquic_bbr_algorithm);

<<<<<<< HEAD
    uint64_t current_time = picoquic_current_time();
=======
  (void) createStreamContext(cnx, 0);
>>>>>>> 232482d2

    picoquic_cnx_t* cnx = picoquic_create_cnx(quic_ctx,
                                              picoquic_null_connection_id,
                                              picoquic_null_connection_id,
                                              reinterpret_cast<struct sockaddr*>( &server_address),
                                              current_time,
                                              0, sni, config.alpn, 1);

    if (cnx == NULL) {
        logger.log(LogLevel::error, "Could not create picoquic connection client context");
        return 0;
    }

    // Using default TP
    picoquic_set_transport_parameters(cnx, &local_tp_options);

    (void)createStreamContext(cnx, 0);

    return reinterpret_cast<uint64_t>(cnx);
}

<<<<<<< HEAD
void PicoQuicTransport::client(const TransportContextId tcid)
{
    int ret;
    std::ostringstream log_msg;

    picoquic_cnx_t* cnx = active_streams[tcid][0].cnx;
=======
void PicoQuicTransport::client(const TransportContextId tcid) {
  int ret;
  std::ostringstream log_msg;

  picoquic_cnx_t *cnx = active_streams[tcid][0].cnx;
>>>>>>> 232482d2

    log_msg << "Thread client packet loop for client context_id: " << tcid;
    logger.log(LogLevel::info, log_msg.str());

<<<<<<< HEAD
    if (cnx == NULL) {
        logger.log(LogLevel::error, "Could not create picoquic connection client context");
    }
    else {
        picoquic_set_callback(cnx, pq_event_cb, this);
=======
  if (cnx == NULL) {
    logger.log(LogLevel::error, "Could not create picoquic connection client context");
  } else {
    picoquic_set_callback(cnx, pq_event_cb, this);
>>>>>>> 232482d2

        picoquic_enable_keep_alive(cnx, 3000000);

        ret = picoquic_start_client_cnx(cnx);
        if (ret < 0) {
            logger.log(LogLevel::error, "Could not activate connection");
            return;
        }


        ret = picoquic_packet_loop(quic_ctx, 0, AF_INET, 0,
                                   2000000, 0,
                                   pq_loop_cb, this);

        log_msg.str("");
        log_msg << "picoquic ended with " << ret;
        logger.log(LogLevel::info, log_msg.str());
    }

    if (quic_ctx != NULL) {
        picoquic_free(quic_ctx);
        quic_ctx = NULL;
    }

    setStatus(TransportStatus::Disconnected);
}

<<<<<<< HEAD
void
PicoQuicTransport::closeStream(const TransportContextId& context_id,
                               const StreamId stream_id)
{
    deleteStreamContext(context_id, stream_id);
=======
void PicoQuicTransport::closeStream(const TransportContextId &context_id,
                                    const StreamId stream_id) {
  deleteStreamContext(context_id, stream_id);
>>>>>>> 232482d2
}

void PicoQuicTransport::close(
        [[maybe_unused]] const TransportContextId &context_id) {
}

<<<<<<< HEAD
void PicoQuicTransport::checkTxData()
{
    //uint64_t cur_time = picoquic_current_time();

    for (auto& c_pair: active_streams) {
        for (auto &s_pair : active_streams[c_pair.first]) {

            if (s_pair.first != 0) {
                if (s_pair.second.tx_data->size() > 0)
                    (void)picoquic_mark_active_stream(s_pair.second.cnx,
                                                      s_pair.first,
                                                      1,
                                                      static_cast<StreamContext*>(&s_pair.second));
            }
            else {
                if (s_pair.second.tx_data->size() > 0) {
                    // reinsert by wake is one way to get picoquic to callback sooner
                    //picoquic_reinsert_by_wake_time(s_pair.second.cnx->quic, s_pair.second.cnx, cur_time);
                    // Only send tx data here when using picoquic queueing, otherwise let the callbacks handle it
                    //sendTxData(&s_pair.second, NULL, 1400);

                    (void)picoquic_mark_datagram_ready(s_pair.second.cnx, 1);
                } else {
                    (void)picoquic_mark_datagram_ready(s_pair.second.cnx, 1);
                }
            }
=======
void PicoQuicTransport::checkTxData() {
  //uint64_t cur_time = picoquic_current_time();

  for (auto &c_pair: active_streams) {
    for (auto &s_pair: active_streams[c_pair.first]) {

      if (s_pair.first != 0) {
        if (s_pair.second.tx_data.size() > 0)
          (void) picoquic_mark_active_stream(s_pair.second.cnx,
                                             s_pair.first,
                                             1,
                                             static_cast<StreamContext *>(&s_pair.second));
      } else {
        if (s_pair.second.tx_data.size() > 0) {
          // reinsert by wake is one way to get picoquic to callback sooner
          //picoquic_reinsert_by_wake_time(s_pair.second.cnx->quic, s_pair.second.cnx, cur_time);
          // Only send tx data here when using picoquic queueing, otherwise let the callbacks handle it
          //sendTxData(&s_pair.second, NULL, 1400);

          (void) picoquic_mark_datagram_ready(s_pair.second.cnx, 1);
        } else {
          (void) picoquic_mark_datagram_ready(s_pair.second.cnx, 1);
>>>>>>> 232482d2
        }
    }
}

void PicoQuicTransport::sendTxData(StreamContext *stream_cnx,
<<<<<<< HEAD
                              [[maybe_unused]] uint8_t* bytes_ctx,
                              size_t max_len)
{
    if (bytes_ctx == NULL) {
        metrics.send_null_bytes_ctx++;
        return;
=======
                                   [[maybe_unused]] uint8_t *bytes_ctx,
                                   size_t max_len) {
  if (bytes_ctx == NULL) {
    metrics.send_null_bytes_ctx++;
    return;
  }

  const auto out_data = std::move(stream_cnx->tx_data.front());
  if (out_data.has_value()) {
    /*
    // TODO: remove below debug message
    if (stream_cnx->tx_data.size() > tconfig.data_queue_size / 2) {
      std::cout << " context_id: " << stream_cnx->context_id
                << " stream_id: " << stream_cnx->stream_id
                << " out_data: " << stream_cnx->tx_data.size() << std::endl;
>>>>>>> 232482d2
    }

    const auto& out_data = stream_cnx->tx_data->front();
    if (out_data.has_value()) {
        if (max_len >= out_data.value().size()) {
            metrics.dgram_sent++;

            uint8_t *buf = NULL;

            if (stream_cnx->stream_id == 0) {
                buf = picoquic_provide_datagram_buffer_ex(bytes_ctx,
                                                          out_data.value().size(),
                                                          /*stream_cnx->tx_data.size() > 1 ? 1 : 0*/ 1);

            } else {
                buf = picoquic_provide_stream_data_buffer(bytes_ctx, out_data->size(), 0,
                                                          /*stream_cnx->tx_data.size() > 1 ? 1 : 0*/ 1);
            }

            if (buf != NULL) {
                std::memcpy(buf, out_data.value().data(), out_data.value().size());

                stream_cnx->tx_data->pop();
            }
        }
    }

}

TransportError
<<<<<<< HEAD
PicoQuicTransport::enqueue(const TransportContextId& context_id,
                           const StreamId & stream_id,
                           std::vector<uint8_t>&& bytes,
                           const uint8_t priority,
                           const uint32_t ttl_ms)
{
    if (bytes.empty()) {
        return TransportError::None;
    }
=======
PicoQuicTransport::enqueue(const TransportContextId &context_id,
                           const StreamId &stream_id,
                           std::vector<uint8_t> &&bytes) {
  if (bytes.empty()) {
    return TransportError::None;
  }

  OutData out_data{
          .bytes = std::move(bytes)};

  const auto &ctx = active_streams.find(context_id);
>>>>>>> 232482d2

    const auto &ctx = active_streams.find(context_id);

    if (ctx != active_streams.end()) {
        const auto &stream_cnx = ctx->second.find(stream_id);

<<<<<<< HEAD
        if (stream_cnx != ctx->second.end()) {
=======
      /*
      if (stream_cnx->second.stream_id) {
          (void) picoquic_mark_active_stream(stream_cnx->second.cnx,
                                             stream_cnx->second.stream_id,
                                             1,
                                             static_cast<StreamContext *>(&stream_cnx->second));
      } else {
        (void) picoquic_mark_datagram_ready(stream_cnx->second.cnx, 1);
      }*/
>>>>>>> 232482d2

            stream_cnx->second.tx_data->push(bytes, ttl_ms, priority);

        } else {
            return TransportError::InvalidStreamId;
        }
    } else {
        return TransportError::InvalidContextId;
    }
    return TransportError::None;
}

std::optional<std::vector<uint8_t>>
<<<<<<< HEAD
PicoQuicTransport::dequeue(const TransportContextId& context_id,
                           const StreamId & stream_id)
{
    auto cnx_it = active_streams.find(context_id);
=======
PicoQuicTransport::dequeue(const TransportContextId &context_id,
                           const StreamId &stream_id) {
  auto cnx_it = active_streams.find(context_id);
>>>>>>> 232482d2

    if (cnx_it != active_streams.end()) {
        auto stream_it = cnx_it->second.find(stream_id);
        if (stream_it != cnx_it->second.end()) {
            return std::move(stream_it->second.rx_data->pop());
        }
    }

    return std::nullopt;
}

void PicoQuicTransport::on_connection_status(
<<<<<<< HEAD
  PicoQuicTransport::StreamContext *stream_cnx, const TransportStatus status)
{
    TransportContextId context_id { stream_cnx->context_id };

    cbNotifyQueue.push([=, this] () {
        delegate.on_connection_status(context_id, status);
    });
}

void PicoQuicTransport::on_new_connection(StreamContext *stream_cnx)
{
    std::ostringstream log_msg;
=======
        PicoQuicTransport::StreamContext *stream_cnx, const TransportStatus status) {
  TransportContextId context_id{stream_cnx->context_id};

  cbNotifyQueue.push([=, this]() {
    delegate.on_connection_status(context_id, status);
  });
}

void PicoQuicTransport::on_new_connection(StreamContext *stream_cnx) {
  std::ostringstream log_msg;
>>>>>>> 232482d2

    log_msg << "New Connection " << stream_cnx->peer_addr_text
            << ":" << stream_cnx->peer_port
            << " conn_ctx: " << reinterpret_cast<uint64_t>(stream_cnx->cnx)
            << " stream_id: " << stream_cnx->stream_id;

    logger.log(LogLevel::info, log_msg.str());

<<<<<<< HEAD
    TransportRemote remote {
        .host_or_ip = stream_cnx->peer_addr_text,
        .port = stream_cnx->peer_port,
        .proto = TransportProtocol::QUIC
    };

    TransportContextId context_id { stream_cnx->context_id };

    cbNotifyQueue.push([=, this] () {
        delegate.on_new_connection(context_id,
                                   remote);
    });
}

void PicoQuicTransport::on_recv_data(StreamContext *stream_cnx,
                                uint8_t* bytes, size_t length)
{
    if (stream_cnx == NULL || length == 0) {
        return;
    }

    std::vector<uint8_t> data(bytes, bytes + length);
    stream_cnx->rx_data->push(std::move(data), tconfig.time_queue_rx_ttl);

    bool too_many_in_queue = false;

    if (cbNotifyQueue.size() > 200) {
        std::cout << "cbNotifyQueue size: " << cbNotifyQueue.size() << std::endl;
    }

    if (too_many_in_queue
        || stream_cnx->rx_data->size() < 2
        || stream_cnx->in_data_cb_skip_count > 30)  {
        stream_cnx->in_data_cb_skip_count = 0;
        TransportContextId context_id = stream_cnx->context_id;
        StreamId stream_id = stream_cnx->stream_id;

        cbNotifyQueue.push([=, this] () {
            delegate.on_recv_notify(context_id, stream_id);
        });
    } else {
        stream_cnx->in_data_cb_skip_count++;
    }
=======
  TransportRemote remote{
          .host_or_ip = stream_cnx->peer_addr_text,
          .port = stream_cnx->peer_port,
          .proto = TransportProtocol::QUIC};

  TransportContextId context_id{stream_cnx->context_id};

  cbNotifyQueue.push([=, this]() {
    delegate.on_new_connection(context_id,
                               remote);
  });
}

void PicoQuicTransport::on_recv_data(StreamContext *stream_cnx,
                                     uint8_t *bytes, size_t length) {
  if (stream_cnx == NULL || length == 0) {
    return;
  }

  std::vector<uint8_t> data(bytes, bytes + length);
  stream_cnx->rx_data.push(std::move(data));

  bool too_many_in_queue = false;
  if (stream_cnx->rx_data.size() > tconfig.data_queue_size / 2) {
    too_many_in_queue = true;
    std::cout << " context_id: " << stream_cnx->context_id
              << " stream_id: " << stream_cnx->stream_id
              << " in_data: " << stream_cnx->rx_data.size()
              << " last_cb_size: " << stream_cnx->in_data_cb_skip_count
              << std::endl;
  }

  if (cbNotifyQueue.size() > 200) {
    std::cout << "cbNotifyQueue size: " << cbNotifyQueue.size() << std::endl;
  }

  if (too_many_in_queue || stream_cnx->rx_data.size() < 2 || stream_cnx->in_data_cb_skip_count > 30) {
    stream_cnx->in_data_cb_skip_count = 0;
    TransportContextId context_id = stream_cnx->context_id;
    StreamId stream_id = stream_cnx->stream_id;

    cbNotifyQueue.push([=, this]() {
      delegate.on_recv_notify(context_id, stream_id);
    });
  } else {
    stream_cnx->in_data_cb_skip_count++;
  }
>>>>>>> 232482d2
}<|MERGE_RESOLUTION|>--- conflicted
+++ resolved
@@ -12,6 +12,9 @@
 #include <sstream>
 #include <thread>
 #include <unistd.h>
+
+#include <arpa/inet.h>
+#include <netdb.h>
 #if defined(__linux__)
 #include <net/ethernet.h>
 #include <netpacket/packet.h>
@@ -22,219 +25,80 @@
 using namespace qtransport;
 
 namespace {
-  /**
-   * Stream type bits as defined by RFC9000:
-   * - https://datatracker.ietf.org/doc/html/rfc9000#table-1
-   */
-
-  /// Client initiated stream type
-  constexpr uint8_t ClientStreamBits = 0b00;
-
-  /// Server initiated stream type
-  constexpr uint8_t ServerStreamBits = 0b01;
-
-  /// Bidirectional stream type
-  constexpr uint8_t BidirectionalStreamBits = 0b00;
-
-  /// Unidirectional stream type
-  constexpr uint8_t UnidirectionalStreamBits = 0b10;
-
-  /**
-   * @brief Returns the appropriate stream id depending on if the stream is
-   *        initiated by the client or the server, and if it bi- or uni- directional.
-   *
-   * @tparam Int_t The preferred integer type to deal with.
-   *
-   * @param id  The initial value to adjust
-   * @param is_server Flag if the initiating request is from a server or a client
-   * @param is_bidirectional Flag if the streams are bi- or uni- directional.
-   *
-   * @return The correctly adjusted stream id value.
-   */
-  constexpr StreamId make_stream_id(StreamId id, bool is_server, bool is_bidirectional) {
-    return id & (~0x0u << 2) |
-           (is_server ? ServerStreamBits : ClientStreamBits) |
-           (is_bidirectional ? BidirectionalStreamBits : UnidirectionalStreamBits);
-  }
-
-  /**
-   * @brief Defines the default/datagram stream depending on if the stream is
-   *        initiated by the client or the server, and if it bi- or uni- directional.
-   *
-   * @param is_server Flag if the initiating request is from a server or a client
-   * @param is_bidirectional Flag if the streams are bi- or uni- directional.
-   *
-   * @return The datagram stream id.
-   */
-  constexpr StreamId make_datagram_stream_id(bool is_server, bool is_bidirectional) {
-    return ::make_stream_id(0, is_server, is_bidirectional);
-  }
-}// namespace
+    /**
+     * Stream type bits as defined by RFC9000:
+     * - https://datatracker.ietf.org/doc/html/rfc9000#table-1
+     */
+
+    /// Client initiated stream type
+    constexpr uint8_t ClientStreamBits = 0b00;
+
+    /// Server initiated stream type
+    constexpr uint8_t ServerStreamBits = 0b01;
+
+    /// Bidirectional stream type
+    constexpr uint8_t BidirectionalStreamBits = 0b00;
+
+    /// Unidirectional stream type
+    constexpr uint8_t UnidirectionalStreamBits = 0b10;
+
+    /**
+     * @brief Returns the appropriate stream id depending on if the stream is
+     *        initiated by the client or the server, and if it bi- or uni- directional.
+     *
+     * @tparam Int_t The preferred integer type to deal with.
+     *
+     * @param id  The initial value to adjust
+     * @param is_server Flag if the initiating request is from a server or a client
+     * @param is_bidirectional Flag if the streams are bi- or uni- directional.
+     *
+     * @return The correctly adjusted stream id value.
+     */
+    constexpr StreamId make_stream_id(StreamId id, bool is_server, bool is_bidirectional)
+    {
+        return id & (~0x0u << 2) | (is_server ? ServerStreamBits : ClientStreamBits) |
+               (is_bidirectional ? BidirectionalStreamBits : UnidirectionalStreamBits);
+    }
+
+    /**
+     * @brief Defines the default/datagram stream depending on if the stream is
+     *        initiated by the client or the server, and if it bi- or uni- directional.
+     *
+     * @param is_server Flag if the initiating request is from a server or a client
+     * @param is_bidirectional Flag if the streams are bi- or uni- directional.
+     *
+     * @return The datagram stream id.
+     */
+    constexpr StreamId make_datagram_stream_id(bool is_server, bool is_bidirectional)
+    {
+        return ::make_stream_id(0, is_server, is_bidirectional);
+    }
+} // namespace
 
 /*
  * PicoQuic Callbacks
  */
-<<<<<<< HEAD
 int pq_event_cb(picoquic_cnx_t* cnx,
-            uint64_t stream_id, uint8_t* bytes, size_t length,
-            picoquic_call_back_event_t fin_or_event, void* callback_ctx, void* v_stream_ctx)
-{
-    PicoQuicTransport *transport = static_cast<PicoQuicTransport *>(callback_ctx);
-    PicoQuicTransport::StreamContext *stream_cnx = static_cast<PicoQuicTransport::StreamContext *>(v_stream_ctx);
+            uint64_t stream_id,
+            uint8_t* bytes,
+            size_t length,
+            picoquic_call_back_event_t fin_or_event,
+            void* callback_ctx,
+            void* v_stream_ctx)
+{
+    PicoQuicTransport* transport = static_cast<PicoQuicTransport*>(callback_ctx);
+    PicoQuicTransport::StreamContext* stream_cnx = static_cast<PicoQuicTransport::StreamContext*>(v_stream_ctx);
 
     std::ostringstream log_msg;
     bool is_fin = false;
 
     if (transport == NULL) {
         return PICOQUIC_ERROR_UNEXPECTED_ERROR;
-=======
-int pq_event_cb(picoquic_cnx_t *cnx,
-                uint64_t stream_id, uint8_t *bytes, size_t length,
-                picoquic_call_back_event_t fin_or_event, void *callback_ctx, void *v_stream_ctx) {
-  PicoQuicTransport *transport = static_cast<PicoQuicTransport *>(callback_ctx);
-  PicoQuicTransport::StreamContext *stream_cnx = static_cast<PicoQuicTransport::StreamContext *>(v_stream_ctx);
-
-  std::ostringstream log_msg;
-  bool is_fin = false;
-
-  if (transport == NULL) {
-    return PICOQUIC_ERROR_UNEXPECTED_ERROR;
-  }
-
-  switch (fin_or_event) {
-
-    case picoquic_callback_prepare_datagram: {
-      // length is the max allowed data length
-      if (stream_cnx == NULL) {
-        // picoquic doesn't provide stream context for datagram/stream_id==-0
-        stream_cnx = transport->getZeroStreamContext(cnx);
-      }
-      transport->metrics.dgram_prepare_send++;
-      transport->sendTxData(stream_cnx, bytes, length);
-      break;
-    }
-
-    case picoquic_callback_datagram_acked:
-      // Called for each datagram - TODO: Revisit how often acked frames are coming in
-      //   bytes carries the original packet data
-      //      log_msg.str("");
-      //      log_msg << "Got datagram ack send_time: " << stream_id
-      //              << " bytes length: " << length;
-      //      transport->logger.log(LogLevel::info, log_msg.str());
-      transport->metrics.dgram_ack++;
-      break;
-
-    case picoquic_callback_datagram_spurious:
-      // TODO: Add metrics for spurious datagrams
-      // delayed ack
-      //std::cout << "spurious DGRAM length: " << length << std::endl;
-      transport->metrics.dgram_spurious++;
-      break;
-
-    case picoquic_callback_datagram_lost:
-      // TODO: Add metrics for lost datagrams
-      //std::cout << "Lost DGRAM length " << length << std::endl;
-      transport->metrics.dgram_lost++;
-      break;
-
-
-    case picoquic_callback_datagram: {
-      if (stream_cnx == NULL) {
-        // picoquic doesn't provide stream context for datagram/stream_id==-0
-        stream_cnx = transport->getZeroStreamContext(cnx);
-      }
-
-      transport->metrics.dgram_received++;
-      transport->on_recv_data(stream_cnx, bytes, length);
-      break;
-    }
-
-    case picoquic_callback_stream_fin:
-      is_fin = true;
-      // fall through to picoquic_callback_stream_data
-    case picoquic_callback_stream_data: {
-      if (stream_cnx == NULL) {
-        stream_cnx = transport->createStreamContext(cnx, stream_id);
-      }
-      // length is the amount of data received
-      transport->on_recv_data(stream_cnx, bytes, length);
-
-      if (is_fin) transport->deleteStreamContext(reinterpret_cast<uint64_t>(cnx), stream_id);
-      break;
-    }
-
-    case picoquic_callback_stream_reset: {
-      log_msg.str("");
-      log_msg << "Closing connection stream " << stream_id;
-      transport->logger.log(LogLevel::info, log_msg.str());
-
-      if (stream_id == 0) {// close connection
-        picoquic_close(cnx, 0);
-
-      } else {
-        picoquic_set_callback(cnx, NULL, NULL);
-      }
-
-      transport->deleteStreamContext(reinterpret_cast<uint64_t>(cnx), stream_id);
-      return 0;
-    }
-
-    case picoquic_callback_application_close:
-    case picoquic_callback_close: {
-      log_msg.str("");
-      log_msg << "Closing connection stream_id: " << stream_id;
-
-      if (stream_cnx != NULL) {
-        log_msg << stream_cnx->peer_addr_text;
-      }
-
-      transport->logger.log(LogLevel::info, log_msg.str());
-
-      picoquic_set_callback(cnx, NULL, NULL);
-      picoquic_close(cnx, 0);
-      transport->deleteStreamContext(reinterpret_cast<uint64_t>(cnx), stream_id);
-
-      if (not transport->_is_server_mode) {
-        transport->setStatus(TransportStatus::Disconnected);
-        return PICOQUIC_NO_ERROR_TERMINATE_PACKET_LOOP;
-      }
-
-      return 0;
-    }
-
-    case picoquic_callback_ready: {// Connection callback, not per stream
-      if (stream_cnx == NULL) {
-        stream_cnx = transport->createStreamContext(cnx, stream_id);
-      }
-
-      picoquic_enable_keep_alive(cnx, 3000000);
-      (void) picoquic_mark_datagram_ready(cnx, 1);
-
-      if (transport->_is_server_mode) {
-        transport->on_new_connection(stream_cnx);
-      }
-
-      else {
-        // Client
-        transport->setStatus(TransportStatus::Ready);
-        log_msg << "Connection established to server " << stream_cnx->peer_addr_text
-                << " stream_id: " << stream_id;
-        transport->logger.log(LogLevel::info, log_msg.str());
-      }
-
-      break;
-    }
-
-    case picoquic_callback_prepare_to_send: {
-      transport->sendTxData(stream_cnx, bytes, length);
-      break;
->>>>>>> 232482d2
     }
 
     switch (fin_or_event) {
 
-        case picoquic_callback_prepare_datagram:
-        {
+        case picoquic_callback_prepare_datagram: {
             // length is the max allowed data length
             if (stream_cnx == NULL) {
                 // picoquic doesn't provide stream context for datagram/stream_id==-0
@@ -245,7 +109,6 @@
             break;
         }
 
-<<<<<<< HEAD
         case picoquic_callback_datagram_acked:
             // Called for each datagram - TODO: Revisit how often acked frames are coming in
             //   bytes carries the original packet data
@@ -259,19 +122,17 @@
         case picoquic_callback_datagram_spurious:
             // TODO: Add metrics for spurious datagrams
             // delayed ack
-            //std::cout << "spurious DGRAM length: " << length << std::endl;
+            // std::cout << "spurious DGRAM length: " << length << std::endl;
             transport->metrics.dgram_spurious++;
             break;
 
         case picoquic_callback_datagram_lost:
             // TODO: Add metrics for lost datagrams
-            //std::cout << "Lost DGRAM length " << length << std::endl;
+            // std::cout << "Lost DGRAM length " << length << std::endl;
             transport->metrics.dgram_lost++;
             break;
 
-
-        case picoquic_callback_datagram:
-        {
+        case picoquic_callback_datagram: {
             if (stream_cnx == NULL) {
                 // picoquic doesn't provide stream context for datagram/stream_id==-0
                 stream_cnx = transport->getZeroStreamContext(cnx);
@@ -281,56 +142,36 @@
             transport->on_recv_data(stream_cnx, bytes, length);
             break;
         }
-=======
-int pq_loop_cb(picoquic_quic_t *quic, picoquic_packet_loop_cb_enum cb_mode,
-               void *callback_ctx, void *callback_arg) {
->>>>>>> 232482d2
 
         case picoquic_callback_stream_fin:
             is_fin = true;
             // fall through to picoquic_callback_stream_data
-        case picoquic_callback_stream_data:
-        {
+        case picoquic_callback_stream_data: {
             if (stream_cnx == NULL) {
                 stream_cnx = transport->createStreamContext(cnx, stream_id);
             }
             // length is the amount of data received
             transport->on_recv_data(stream_cnx, bytes, length);
 
-            if (is_fin) transport->deleteStreamContext(reinterpret_cast<uint64_t>(cnx), stream_id);
-            break;
-        }
-
-<<<<<<< HEAD
+            if (is_fin)
+                transport->deleteStreamContext(reinterpret_cast<uint64_t>(cnx), stream_id);
+            break;
+        }
+
         case picoquic_callback_stream_reset: {
             log_msg.str("");
             log_msg << "Closing connection stream " << stream_id;
             transport->logger.log(LogLevel::info, log_msg.str());
-=======
-  if (transport == NULL) {
-    return PICOQUIC_ERROR_UNEXPECTED_ERROR;
-  } else {
-    log_msg << "Loop got cb_mode: ";
->>>>>>> 232482d2
 
             if (stream_id == 0) { // close connection
                 picoquic_close(cnx, 0);
 
-<<<<<<< HEAD
             } else {
                 picoquic_set_callback(cnx, NULL, NULL);
             }
 
             transport->deleteStreamContext(reinterpret_cast<uint64_t>(cnx), stream_id);
             return 0;
-=======
-        if (transport->_is_server_mode)
-          transport->setStatus(TransportStatus::Ready);
-
-        if (callback_arg != nullptr) {
-          auto *options = static_cast<picoquic_packet_loop_options_t *>(callback_arg);
-          options->do_time_check = 1;
->>>>>>> 232482d2
         }
 
         case picoquic_callback_application_close:
@@ -344,15 +185,11 @@
 
             transport->logger.log(LogLevel::info, log_msg.str());
 
-<<<<<<< HEAD
             picoquic_set_callback(cnx, NULL, NULL);
             picoquic_close(cnx, 0);
             transport->deleteStreamContext(reinterpret_cast<uint64_t>(cnx), stream_id);
-=======
-        packet_loop_time_check_arg_t *targ = static_cast<packet_loop_time_check_arg_t *>(callback_arg);
->>>>>>> 232482d2
-
-            if (not transport->isServerMode) {
+
+            if (not transport->_is_server_mode) {
                 transport->setStatus(TransportStatus::Disconnected);
                 return PICOQUIC_NO_ERROR_TERMINATE_PACKET_LOOP;
             }
@@ -368,8 +205,7 @@
             picoquic_enable_keep_alive(cnx, 3000000);
             (void)picoquic_mark_datagram_ready(cnx, 1);
 
-<<<<<<< HEAD
-            if (transport->isServerMode) {
+            if (transport->_is_server_mode) {
                 transport->on_new_connection(stream_cnx);
             }
 
@@ -380,31 +216,11 @@
                         << " stream_id: " << stream_id;
                 transport->logger.log(LogLevel::info, log_msg.str());
             }
-=======
-          if (transport->metrics != prev_metrics) {
-            std::ostringstream log_msg;
-            log_msg << "Metrics: " << std::endl
-                    << "   time checks        : " << transport->metrics.time_checks << std::endl
-                    << "   send with null ctx : " << transport->metrics.send_null_bytes_ctx << std::endl
-                    << "   dgram_recv         : " << transport->metrics.dgram_received << std::endl
-                    << "   dgram_sent         : " << transport->metrics.dgram_sent << std::endl
-                    << "   dgram_prepare_send : " << transport->metrics.dgram_prepare_send
-                    << " (" << transport->metrics.dgram_prepare_send - prev_metrics.dgram_prepare_send << ")" << std::endl
-                    << "   dgram_lost         : " << transport->metrics.dgram_lost << std::endl
-                    << "   dgram_ack          : " << transport->metrics.dgram_ack << std::endl
-                    << "   dgram_spurious     : " << transport->metrics.dgram_spurious
-                    << " (" << transport->metrics.dgram_spurious + transport->metrics.dgram_ack << ")" << std::endl;
-
-            transport->logger.log(LogLevel::debug, log_msg.str());
-            prev_metrics = transport->metrics;
-          }
->>>>>>> 232482d2
-
-            break;
-        }
-
-        case picoquic_callback_prepare_to_send:
-        {
+
+            break;
+        }
+
+        case picoquic_callback_prepare_to_send: {
             transport->sendTxData(stream_cnx, bytes, length);
             break;
         }
@@ -423,14 +239,13 @@
            void* callback_ctx, void* callback_arg)
 {
 
-    PicoQuicTransport *transport = static_cast<PicoQuicTransport *>(callback_ctx);
+    PicoQuicTransport* transport = static_cast<PicoQuicTransport*>(callback_ctx);
     int ret = 0;
     std::ostringstream log_msg;
 
     if (transport == NULL) {
         return PICOQUIC_ERROR_UNEXPECTED_ERROR;
-    }
-    else {
+    } else {
         log_msg << "Loop got cb_mode: ";
 
         switch (cb_mode) {
@@ -438,11 +253,11 @@
                 log_msg << "packet_loop_ready, waiting for packets";
                 transport->logger.log(LogLevel::info, log_msg.str());
 
-                if (transport->isServerMode)
+                if (transport->_is_server_mode)
                     transport->setStatus(TransportStatus::Ready);
 
                 if (callback_arg != nullptr) {
-                    auto *options = static_cast<picoquic_packet_loop_options_t *> (callback_arg);
+                    auto* options = static_cast<picoquic_packet_loop_options_t*>(callback_arg);
                     options->do_time_check = 1;
                 }
 
@@ -488,7 +303,6 @@
                 }
 
                 transport->metrics.time_checks++;
-
 
                 if (transport->debug && targ->current_time - prev_time > 500000) {
 
@@ -499,12 +313,13 @@
                                 << "   send with null ctx : " << transport->metrics.send_null_bytes_ctx << std::endl
                                 << "   dgram_recv         : " << transport->metrics.dgram_received << std::endl
                                 << "   dgram_sent         : " << transport->metrics.dgram_sent << std::endl
-                                << "   dgram_prepare_send : " << transport->metrics.dgram_prepare_send
-                                << " (" << transport->metrics.dgram_prepare_send - prev_metrics.dgram_prepare_send << ")" << std::endl
+                                << "   dgram_prepare_send : " << transport->metrics.dgram_prepare_send << " ("
+                                << transport->metrics.dgram_prepare_send - prev_metrics.dgram_prepare_send << ")"
+                                << std::endl
                                 << "   dgram_lost         : " << transport->metrics.dgram_lost << std::endl
                                 << "   dgram_ack          : " << transport->metrics.dgram_ack << std::endl
-                                << "   dgram_spurious     : " << transport->metrics.dgram_spurious
-                                << " (" << transport->metrics.dgram_spurious + transport->metrics.dgram_ack << ")" << std::endl;
+                                << "   dgram_spurious     : " << transport->metrics.dgram_spurious << " ("
+                                << transport->metrics.dgram_spurious + transport->metrics.dgram_ack << ")" << std::endl;
 
                         transport->logger.log(LogLevel::debug, log_msg.str());
                         prev_metrics = transport->metrics;
@@ -517,7 +332,7 @@
                 if (transport->status() == TransportStatus::Shutdown) {
                     transport->logger.log(LogLevel::info, "picoquic is shutting down");
 
-                    picoquic_cnx_t *close_cnx = picoquic_get_first_cnx(quic);
+                    picoquic_cnx_t* close_cnx = picoquic_get_first_cnx(quic);
                     while (close_cnx != NULL) {
                         log_msg.str("");
                         log_msg << "Closing connection id " << reinterpret_cast<uint64_t>(close_cnx);
@@ -543,121 +358,69 @@
     return ret;
 }
 
-void PicoQuicTransport::deleteStreamContext(const TransportContextId &context_id,
-<<<<<<< HEAD
-                                       const StreamId &stream_id)
+void PicoQuicTransport::deleteStreamContext(const TransportContextId& context_id,
+                                            const StreamId& stream_id)
 {
     std::ostringstream log_msg;
     log_msg << "Delete stream context for id: " << stream_id;
     logger.log(LogLevel::info, log_msg.str());
-=======
-                                            const StreamId &stream_id) {
-  std::ostringstream log_msg;
-  log_msg << "Delete stream context for id: " << stream_id;
-  logger.log(LogLevel::info, log_msg.str());
->>>>>>> 232482d2
-
-    const auto &iter = active_streams.find(context_id);
+
+    const auto& iter = active_streams.find(context_id);
 
     if (iter != active_streams.end()) {
 
-<<<<<<< HEAD
         if (stream_id == 0) { // Delete context if stream ID is zero
             for (const auto& stream_p : iter->second) {
                 if (stream_p.first == 0) {
-                    on_connection_status((StreamContext*)&stream_p.second,
-                                         TransportStatus::Disconnected);
+                    on_connection_status((StreamContext*)&stream_p.second, TransportStatus::Disconnected);
                     continue;
                 }
 
-                (void)picoquic_mark_active_stream(stream_p.second.cnx,
-                                                  stream_id, 0,
-                                                  NULL);
-                if (not isServerMode) {
-                    (void)picoquic_add_to_stream(stream_p.second.cnx,
-                                                 stream_id, NULL, 0,1);
+                (void)picoquic_mark_active_stream(stream_p.second.cnx, stream_id, 0, NULL);
+                if (not _is_server_mode) {
+                    (void)picoquic_add_to_stream(stream_p.second.cnx, stream_id, NULL, 0, 1);
                 }
-=======
-    if (stream_id == 0) {// Delete context if stream ID is zero
-      for (const auto &stream_p: iter->second) {
-        if (stream_p.first == 0) {
-          on_connection_status((StreamContext *) &stream_p.second,
-                               TransportStatus::Disconnected);
-          continue;
-        }
-
-        (void) picoquic_mark_active_stream(stream_p.second.cnx,
-                                           stream_id, 0,
-                                           NULL);
-        if (not _is_server_mode) {
-          (void) picoquic_add_to_stream(stream_p.second.cnx,
-                                        stream_id, NULL, 0, 1);
-        }
->>>>>>> 232482d2
 
                 iter->second.erase(stream_id);
             }
 
-<<<<<<< HEAD
             (void)active_streams.erase(iter);
-        }
-        else {
-            const auto &stream_iter = iter->second.find(stream_id);
+        } else {
+            const auto& stream_iter = iter->second.find(stream_id);
 
             if (stream_iter != iter->second.end()) {
-                (void)picoquic_mark_active_stream(stream_iter->second.cnx,
-                                                  stream_id, 0,
-                                                  NULL);
+                (void)picoquic_mark_active_stream(stream_iter->second.cnx, stream_id, 0, NULL);
                 (void)iter->second.erase(stream_id);
             }
         }
-=======
-      (void) active_streams.erase(iter);
-    } else {
-      const auto &stream_iter = iter->second.find(stream_id);
-
-      if (stream_iter != iter->second.end()) {
-        (void) picoquic_mark_active_stream(stream_iter->second.cnx,
-                                           stream_id, 0,
-                                           NULL);
-        (void) iter->second.erase(stream_id);
-      }
->>>>>>> 232482d2
-    }
-}
-
-<<<<<<< HEAD
-PicoQuicTransport::StreamContext * PicoQuicTransport::getZeroStreamContext(picoquic_cnx_t* cnx) {
+    }
+}
+
+PicoQuicTransport::StreamContext*
+PicoQuicTransport::getZeroStreamContext(picoquic_cnx_t* cnx)
+{
     if (cnx == NULL)
         return NULL;
-=======
-PicoQuicTransport::StreamContext *PicoQuicTransport::getZeroStreamContext(picoquic_cnx_t *cnx) {
-  if (cnx == NULL)
-    return NULL;
->>>>>>> 232482d2
 
     return &active_streams[reinterpret_cast<uint64_t>(cnx)][0];
 }
 
-<<<<<<< HEAD
-PicoQuicTransport::StreamContext * PicoQuicTransport::createStreamContext(
-  picoquic_cnx_t* cnx, uint64_t stream_id)
+PicoQuicTransport::StreamContext*
+PicoQuicTransport::createStreamContext(picoquic_cnx_t* cnx, uint64_t stream_id)
 {
     if (cnx == NULL)
         return NULL;
 
-    StreamContext * stream_cnx = &active_streams[reinterpret_cast<uint64_t>(cnx)][stream_id];
+    StreamContext* stream_cnx = &active_streams[reinterpret_cast<uint64_t>(cnx)][stream_id];
     stream_cnx->stream_id = stream_id;
     stream_cnx->context_id = reinterpret_cast<uint64_t>(cnx);
     stream_cnx->cnx = cnx;
 
-    stream_cnx->rx_data = std::make_unique<timeQueue>(tconfig.time_queue_max_duration,
-                                                      tconfig.time_queue_bucket_interval,
-                                                      _timer, tconfig.time_queue_init_queue_size);
-
-    stream_cnx->tx_data = std::make_unique<priority_queue<bytes_t>>(tconfig.time_queue_max_duration,
-                                                                    tconfig.time_queue_bucket_interval,
-                                                                    _timer, tconfig.time_queue_init_queue_size);
+    stream_cnx->rx_data = std::make_unique<timeQueue>(
+      tconfig.time_queue_max_duration, tconfig.time_queue_bucket_interval, _timer, tconfig.time_queue_init_queue_size);
+
+    stream_cnx->tx_data = std::make_unique<priority_queue<bytes_t>>(
+      tconfig.time_queue_max_duration, tconfig.time_queue_bucket_interval, _timer, tconfig.time_queue_init_queue_size);
 
     sockaddr* addr;
     picoquic_get_peer_addr(cnx, &addr);
@@ -666,24 +429,24 @@
     switch (addr->sa_family) {
         case AF_INET:
             (void)inet_ntop(AF_INET,
-                            &reinterpret_cast<struct sockaddr_in *>(addr)->sin_addr,
+                            &reinterpret_cast<struct sockaddr_in*>(addr)->sin_addr,
                             /*(const void*)(&((struct sockaddr_in*)addr)->sin_addr),*/
                             stream_cnx->peer_addr_text,
                             sizeof(stream_cnx->peer_addr_text));
-            stream_cnx->peer_port = ntohs(((struct sockaddr_in*) addr)->sin_port);
+            stream_cnx->peer_port = ntohs(((struct sockaddr_in*)addr)->sin_port);
             break;
 
         case AF_INET6:
             (void)inet_ntop(AF_INET6,
-                            &reinterpret_cast<struct sockaddr_in6 *>(addr)->sin6_addr,
+                            &reinterpret_cast<struct sockaddr_in6*>(addr)->sin6_addr,
                             /*(const void*)(&((struct sockaddr_in6*)addr)->sin6_addr), */
-                            stream_cnx->peer_addr_text, sizeof(stream_cnx->peer_addr_text));
-            stream_cnx->peer_port = ntohs(((struct sockaddr_in6*) addr)->sin6_port);
+                            stream_cnx->peer_addr_text,
+                            sizeof(stream_cnx->peer_addr_text));
+            stream_cnx->peer_port = ntohs(((struct sockaddr_in6*)addr)->sin6_port);
             break;
     }
 
     (void)picoquic_set_app_stream_ctx(cnx, stream_id, stream_cnx);
-
 
     if (stream_id)
         (void)picoquic_mark_active_stream(cnx, stream_id, 1, stream_cnx);
@@ -694,135 +457,45 @@
 PicoQuicTransport::PicoQuicTransport(const TransportRemote& server,
                                      const TransportConfig& tcfg,
                                      TransportDelegate& delegate,
-                                     bool isServerMode,
+                                     bool _is_server_mode,
                                      LogHandler& logger)
   : logger(logger)
-  , isServerMode(isServerMode)
+  , _is_server_mode(_is_server_mode)
   , stop(false)
   , transportStatus(TransportStatus::Connecting)
   , serverInfo(server)
   , delegate(delegate)
   , tconfig(tcfg)
+  , next_stream_id{ ::make_datagram_stream_id(_is_server_mode, _is_bidirectional) }
 {
     debug = tcfg.debug;
 
-    if (isServerMode && tcfg.tls_cert_filename == NULL) {
+    if (_is_server_mode && tcfg.tls_cert_filename == NULL) {
         throw InvalidConfigException("Missing cert filename");
-    }
-    else if (tcfg.tls_cert_filename != NULL) {
-        (void)picoquic_config_set_option(&config, picoquic_option_CERT,
-                                         tcfg.tls_cert_filename);
+    } else if (tcfg.tls_cert_filename != NULL) {
+        (void)picoquic_config_set_option(&config, picoquic_option_CERT, tcfg.tls_cert_filename);
 
         if (tcfg.tls_key_filename != NULL) {
-            (void)picoquic_config_set_option(&config, picoquic_option_KEY,
-                                             tcfg.tls_key_filename);
+            (void)picoquic_config_set_option(&config, picoquic_option_KEY, tcfg.tls_key_filename);
         } else {
             throw InvalidConfigException("Missing cert key filename");
         }
-=======
-PicoQuicTransport::StreamContext *PicoQuicTransport::createStreamContext(
-        picoquic_cnx_t *cnx, uint64_t stream_id) {
-  if (cnx == NULL)
-    return NULL;
-
-  std::ostringstream log_msg;
-  log_msg << "Creating stream context for id: " << stream_id;
-  logger.log(LogLevel::info, log_msg.str());
-
-  StreamContext *stream_cnx = &active_streams[reinterpret_cast<uint64_t>(cnx)][stream_id];
-  stream_cnx->stream_id = stream_id;
-  stream_cnx->context_id = reinterpret_cast<uint64_t>(cnx);
-  stream_cnx->cnx = cnx;
-  stream_cnx->rx_data.setLimit(tconfig.data_queue_size);
-  stream_cnx->tx_data.setLimit(tconfig.data_queue_size);
-
-
-  sockaddr *addr;
-  picoquic_get_peer_addr(cnx, &addr);
-  std::memset(stream_cnx->peer_addr_text, 0, sizeof(stream_cnx->peer_addr_text));
-
-  switch (addr->sa_family) {
-    case AF_INET:
-      (void) inet_ntop(AF_INET,
-                       &reinterpret_cast<struct sockaddr_in *>(addr)->sin_addr,
-                       /*(const void*)(&((struct sockaddr_in*)addr)->sin_addr),*/
-                       stream_cnx->peer_addr_text,
-                       sizeof(stream_cnx->peer_addr_text));
-      stream_cnx->peer_port = ntohs(((struct sockaddr_in *) addr)->sin_port);
-      break;
-
-    case AF_INET6:
-      (void) inet_ntop(AF_INET6,
-                       &reinterpret_cast<struct sockaddr_in6 *>(addr)->sin6_addr,
-                       /*(const void*)(&((struct sockaddr_in6*)addr)->sin6_addr), */
-                       stream_cnx->peer_addr_text, sizeof(stream_cnx->peer_addr_text));
-      stream_cnx->peer_port = ntohs(((struct sockaddr_in6 *) addr)->sin6_port);
-      break;
-  }
-
-  (void) picoquic_set_app_stream_ctx(cnx, stream_id, stream_cnx);
-
-
-  if (stream_id)
-    (void) picoquic_mark_active_stream(cnx, stream_id, 1, stream_cnx);
-
-  return stream_cnx;
-}
-
-PicoQuicTransport::PicoQuicTransport(const TransportRemote &server,
-                                     const TransportConfig &tcfg,
-                                     TransportDelegate &delegate,
-                                     bool _is_server_mode,
-                                     LogHandler &logger)
-    : logger(logger),
-      _is_server_mode(_is_server_mode),
-      stop(false),
-      transportStatus(TransportStatus::Connecting),
-      serverInfo(server),
-      delegate(delegate),
-      tconfig(tcfg),
-      next_stream_id{::make_datagram_stream_id(_is_server_mode, _is_bidirectional)} {
-
-  debug = tcfg.debug;
-
-  if (_is_server_mode && tcfg.tls_cert_filename == NULL) {
-    throw InvalidConfigException("Missing cert filename");
-  } else if (tcfg.tls_cert_filename != NULL) {
-    (void) picoquic_config_set_option(&config, picoquic_option_CERT,
-                                      tcfg.tls_cert_filename);
-
-    if (tcfg.tls_key_filename != NULL) {
-      (void) picoquic_config_set_option(&config, picoquic_option_KEY,
-                                        tcfg.tls_key_filename);
-    } else {
-      throw InvalidConfigException("Missing cert key filename");
->>>>>>> 232482d2
     }
 
     _timer = std::make_shared<queue_timer_thread>();
 }
 
-<<<<<<< HEAD
 PicoQuicTransport::~PicoQuicTransport()
 {
     setStatus(TransportStatus::Shutdown);
     shutdown();
 }
 
-void PicoQuicTransport::shutdown()
+void
+PicoQuicTransport::shutdown()
 {
     if (stop) // Already stopped
         return;
-=======
-PicoQuicTransport::~PicoQuicTransport() {
-  setStatus(TransportStatus::Shutdown);
-  shutdown();
-}
-
-void PicoQuicTransport::shutdown() {
-  if (stop)// Already stopped
-    return;
->>>>>>> 232482d2
 
     stop = true;
 
@@ -843,81 +516,46 @@
     picoquic_config_clear(&config);
 }
 
-
 TransportStatus
-<<<<<<< HEAD
 PicoQuicTransport::status() const
 {
     return transportStatus;
-=======
-PicoQuicTransport::status() const {
-  return transportStatus;
->>>>>>> 232482d2
-}
-
-void PicoQuicTransport::setStatus(TransportStatus status) {
+}
+
+void
+PicoQuicTransport::setStatus(TransportStatus status)
+{
     transportStatus = status;
 }
 
-<<<<<<< HEAD
-StreamId PicoQuicTransport::createStream(
-  const TransportContextId& context_id,
-  bool use_reliable_transport)
+StreamId
+PicoQuicTransport::createStream(const TransportContextId& context_id, bool use_reliable_transport)
 {
     logger.log(LogLevel::debug, "App requests to create new stream");
 
-    const auto &iter = active_streams.find(context_id);
+    const auto& iter = active_streams.find(context_id);
     if (iter == active_streams.end()) {
-        logger.log(LogLevel::warn, "Invalid context id, cannot create stream");
-        return 0;
-    }
-
-    const auto &cnx_stream_iter = iter->second.find(0);
+        throw std::invalid_argument("Invalid context id, cannot create stream");
+    }
+
+    const auto& cnx_stream_iter = iter->second.find(0);
     if (cnx_stream_iter == iter->second.end()) {
-        logger.log(LogLevel::warn,
-                   "Missing primary connection zero stream, cannot create streams");
-        return 0;
-    }
-
-    if (isServerMode) // Server does not create streams, clients must create these
-        return 0;
-    else if (not use_reliable_transport)
-        return 0;
-
-    // Create stream will add stream to active_streams
-    PicoQuicTransport::StreamContext * stream_cnx = createStreamContext(
+        throw std::invalid_argument("Missing primary connection zero stream, cannot create streams");
+    }
+
+    if (!use_reliable_transport)
+        return ::make_datagram_stream_id(_is_server_mode, _is_bidirectional);
+
+    next_stream_id = ::make_stream_id(next_stream_id + 4, _is_server_mode, _is_bidirectional);
+
+    PicoQuicTransport::StreamContext *stream_cnx = createStreamContext(
       cnx_stream_iter->second.cnx,
       next_stream_id);
-=======
-StreamId PicoQuicTransport::createStream(const TransportContextId &context_id, bool use_reliable_transport) {
-
-  const auto &iter = active_streams.find(context_id);
-  if (iter == active_streams.end()) {
-    throw std::invalid_argument("Invalid context id, cannot create stream");
-  }
-
-  const auto &cnx_stream_iter = iter->second.find(0);
-  if (cnx_stream_iter == iter->second.end()) {
-    throw std::invalid_argument("Missing primary connection zero stream, cannot create streams");
-  }
-
-  if (!use_reliable_transport)
-    return ::make_datagram_stream_id(_is_server_mode, _is_bidirectional);
-
-  next_stream_id = ::make_stream_id(next_stream_id + 4, _is_server_mode, _is_bidirectional);
-
-  PicoQuicTransport::StreamContext *stream_cnx = createStreamContext(
-          cnx_stream_iter->second.cnx,
-          next_stream_id);
->>>>>>> 232482d2
 
     TransportContextId tcid = context_id;
     StreamId stream_id = next_stream_id;
 
-<<<<<<< HEAD
-    cbNotifyQueue.push([&] () {
-        delegate.on_new_stream(tcid, stream_id);
-    });
+    cbNotifyQueue.push([&]() { delegate.on_new_stream(tcid, stream_id); });
 
     // Set next stream ID
     next_stream_id += 4; // Increment by 4, stream type is first 2 bits
@@ -929,17 +567,11 @@
 PicoQuicTransport::start()
 {
     uint64_t current_time = picoquic_current_time();
-    debug_set_stream(stdout);  // Enable picoquic debug
-
-    (void)picoquic_config_set_option(&config,
-                                     picoquic_option_ALPN, QUICR_ALPN);
-    (void)picoquic_config_set_option(&config,
-                                     picoquic_option_MAX_CONNECTIONS, "100");
-    quic_ctx = picoquic_create_and_configure(&config,
-                                             pq_event_cb,
-                                             this,
-                                             current_time,
-                                             NULL);
+    debug_set_stream(stdout); // Enable picoquic debug
+
+    (void)picoquic_config_set_option(&config, picoquic_option_ALPN, QUICR_ALPN);
+    (void)picoquic_config_set_option(&config, picoquic_option_MAX_CONNECTIONS, "100");
+    quic_ctx = picoquic_create_and_configure(&config, pq_event_cb, this, current_time, NULL);
 
     if (quic_ctx == NULL) {
         logger.log(LogLevel::fatal, "Unable to create picoquic context, check certificate and key filenames");
@@ -956,45 +588,6 @@
     //  local_tp_options.max_packet_size = 1450;
     //  local_tp_options.max_ack_delay = 3000000;
     //  local_tp_options.min_ack_delay = 500000;
-=======
-  cbNotifyQueue.push([&]() {
-    delegate.on_new_stream(tcid, stream_id);
-  });
-
-  return stream_cnx->stream_id;
-}
-
-TransportContextId
-PicoQuicTransport::start() {
-  uint64_t current_time = picoquic_current_time();
-  debug_set_stream(stdout);// Enable picoquic debug
-
-  (void) picoquic_config_set_option(&config,
-                                    picoquic_option_ALPN, QUICR_ALPN);
-  (void) picoquic_config_set_option(&config,
-                                    picoquic_option_MAX_CONNECTIONS, "100");
-  quic_ctx = picoquic_create_and_configure(&config,
-                                           pq_event_cb,
-                                           this,
-                                           current_time,
-                                           NULL);
-
-  if (quic_ctx == NULL) {
-    logger.log(LogLevel::fatal, "Unable to create picoquic context, check certificate and key filenames");
-    throw PicoQuicException("Unable to create picoquic context");
-  }
-
-  /*
-   * TODO doc: Apparently need to set some value to send datagrams. If not set,
-   *    max datagram size is zero, preventing sending of datagrams. Setting this
-   *    also triggers PMTUD to run. This value will be the initial value.
-   */
-  picoquic_init_transport_parameters(&local_tp_options, 1);
-  local_tp_options.max_datagram_frame_size = 1280;
-  //  local_tp_options.max_packet_size = 1450;
-  //  local_tp_options.max_ack_delay = 3000000;
-  //  local_tp_options.min_ack_delay = 500000;
->>>>>>> 232482d2
 
     picoquic_set_default_tp(quic_ctx, &local_tp_options);
 
@@ -1004,21 +597,15 @@
     TransportContextId cid = 0;
     std::ostringstream log_msg;
 
-<<<<<<< HEAD
-    if (isServerMode) {
-=======
-  if (_is_server_mode) {
->>>>>>> 232482d2
-
-        log_msg << "Starting server, listening on "
-                << serverInfo.host_or_ip << ':' << serverInfo.port;
+    if (_is_server_mode) {
+
+        log_msg << "Starting server, listening on " << serverInfo.host_or_ip << ':' << serverInfo.port;
         logger.log(LogLevel::info, log_msg.str());
 
         picoQuicThread = std::thread(&PicoQuicTransport::server, this);
 
     } else {
-        log_msg << "Connecting to server "
-                << serverInfo.host_or_ip << ':' << serverInfo.port;
+        log_msg << "Connecting to server " << serverInfo.host_or_ip << ':' << serverInfo.port;
         logger.log(LogLevel::info, log_msg.str());
 
         cid = createClient();
@@ -1028,14 +615,10 @@
     return cid;
 }
 
-<<<<<<< HEAD
-void PicoQuicTransport::cbNotifier()
+void
+PicoQuicTransport::cbNotifier()
 {
     logger.log(LogLevel::info, "Starting transport callback notifier thread");
-=======
-void PicoQuicTransport::cbNotifier() {
-  logger.log(LogLevel::info, "Starting transport callback notifier thread");
->>>>>>> 232482d2
 
     while (not stop) {
         auto cb = std::move(cbNotifyQueue.block_pop());
@@ -1047,15 +630,10 @@
     logger.log(LogLevel::info, "Done with transport callback notifier thread");
 }
 
-<<<<<<< HEAD
-void PicoQuicTransport::server()
-{
-    int ret = picoquic_packet_loop(quic_ctx, serverInfo.port,
-                                   0, 0,
-                                   2000000,
-                                   0,
-                                   pq_loop_cb,
-                                   this);
+void
+PicoQuicTransport::server()
+{
+    int ret = picoquic_packet_loop(quic_ctx, serverInfo.port, 0, 0, 2000000, 0, pq_loop_cb, this);
 
     std::ostringstream log_msg;
 
@@ -1063,32 +641,16 @@
         picoquic_free(quic_ctx);
         quic_ctx = NULL;
     }
-=======
-void PicoQuicTransport::server() {
-  int ret = picoquic_packet_loop(quic_ctx, serverInfo.port,
-                                 0, 0,
-                                 2000000,
-                                 0,
-                                 pq_loop_cb,
-                                 this);
-
-  std::ostringstream log_msg;
-
-  if (quic_ctx != NULL) {
-    picoquic_free(quic_ctx);
-    quic_ctx = NULL;
-  }
->>>>>>> 232482d2
 
     log_msg << "picoquic packet loop ended with " << ret;
     logger.log(LogLevel::info, log_msg.str());
 
-<<<<<<< HEAD
     setStatus(TransportStatus::Shutdown);
-
-}
-
-TransportContextId PicoQuicTransport::createClient() {
+}
+
+TransportContextId
+PicoQuicTransport::createClient()
+{
     struct sockaddr_storage server_address;
     char const* sni = "cisco.webex.com";
     int ret;
@@ -1096,72 +658,29 @@
 
     int is_name = 0;
 
-    ret = picoquic_get_server_address(serverInfo.host_or_ip.c_str(),
-                                      serverInfo.port, &server_address, &is_name);
+    ret = picoquic_get_server_address(serverInfo.host_or_ip.c_str(), serverInfo.port, &server_address, &is_name);
     if (ret != 0) {
         log_msg.str("");
-        log_msg << "Failed to get server: "
-                << serverInfo.host_or_ip << " port: " << serverInfo.port;
+        log_msg << "Failed to get server: " << serverInfo.host_or_ip << " port: " << serverInfo.port;
         logger.log(LogLevel::error, log_msg.str());
 
     } else if (is_name) {
         sni = serverInfo.host_or_ip.c_str();
     }
-=======
-  setStatus(TransportStatus::Shutdown);
-}
-
-TransportContextId PicoQuicTransport::createClient() {
-  struct sockaddr_storage server_address;
-  char const *sni = "cisco.webex.com";
-  int ret;
-  std::ostringstream log_msg;
-
-  int is_name = 0;
-
-  ret = picoquic_get_server_address(serverInfo.host_or_ip.c_str(),
-                                    serverInfo.port, &server_address, &is_name);
-  if (ret != 0) {
-    log_msg.str("");
-    log_msg << "Failed to get server: "
-            << serverInfo.host_or_ip << " port: " << serverInfo.port;
-    logger.log(LogLevel::error, log_msg.str());
-
-  } else if (is_name) {
-    sni = serverInfo.host_or_ip.c_str();
-  }
-
-  picoquic_set_default_congestion_algorithm(quic_ctx, picoquic_bbr_algorithm);
-
-  uint64_t current_time = picoquic_current_time();
-
-  picoquic_cnx_t *cnx = picoquic_create_cnx(quic_ctx,
-                                            picoquic_null_connection_id,
-                                            picoquic_null_connection_id,
-                                            reinterpret_cast<struct sockaddr *>(&server_address),
-                                            current_time,
-                                            0, sni, config.alpn, 1);
-
-  if (cnx == NULL) {
-    logger.log(LogLevel::error, "Could not create picoquic connection client context");
-    return 0;
-  }
->>>>>>> 232482d2
 
     picoquic_set_default_congestion_algorithm(quic_ctx, picoquic_bbr_algorithm);
 
-<<<<<<< HEAD
     uint64_t current_time = picoquic_current_time();
-=======
-  (void) createStreamContext(cnx, 0);
->>>>>>> 232482d2
 
     picoquic_cnx_t* cnx = picoquic_create_cnx(quic_ctx,
                                               picoquic_null_connection_id,
                                               picoquic_null_connection_id,
-                                              reinterpret_cast<struct sockaddr*>( &server_address),
+                                              reinterpret_cast<struct sockaddr*>(&server_address),
                                               current_time,
-                                              0, sni, config.alpn, 1);
+                                              0,
+                                              sni,
+                                              config.alpn,
+                                              1);
 
     if (cnx == NULL) {
         logger.log(LogLevel::error, "Could not create picoquic connection client context");
@@ -1176,36 +695,21 @@
     return reinterpret_cast<uint64_t>(cnx);
 }
 
-<<<<<<< HEAD
-void PicoQuicTransport::client(const TransportContextId tcid)
+void
+PicoQuicTransport::client(const TransportContextId tcid)
 {
     int ret;
     std::ostringstream log_msg;
 
     picoquic_cnx_t* cnx = active_streams[tcid][0].cnx;
-=======
-void PicoQuicTransport::client(const TransportContextId tcid) {
-  int ret;
-  std::ostringstream log_msg;
-
-  picoquic_cnx_t *cnx = active_streams[tcid][0].cnx;
->>>>>>> 232482d2
 
     log_msg << "Thread client packet loop for client context_id: " << tcid;
     logger.log(LogLevel::info, log_msg.str());
 
-<<<<<<< HEAD
     if (cnx == NULL) {
         logger.log(LogLevel::error, "Could not create picoquic connection client context");
-    }
-    else {
+    } else {
         picoquic_set_callback(cnx, pq_event_cb, this);
-=======
-  if (cnx == NULL) {
-    logger.log(LogLevel::error, "Could not create picoquic connection client context");
-  } else {
-    picoquic_set_callback(cnx, pq_event_cb, this);
->>>>>>> 232482d2
 
         picoquic_enable_keep_alive(cnx, 3000000);
 
@@ -1215,10 +719,7 @@
             return;
         }
 
-
-        ret = picoquic_packet_loop(quic_ctx, 0, AF_INET, 0,
-                                   2000000, 0,
-                                   pq_loop_cb, this);
+        ret = picoquic_packet_loop(quic_ctx, 0, AF_INET, 0, 2000000, 0, pq_loop_cb, this);
 
         log_msg.str("");
         log_msg << "picoquic ended with " << ret;
@@ -1233,103 +734,51 @@
     setStatus(TransportStatus::Disconnected);
 }
 
-<<<<<<< HEAD
-void
-PicoQuicTransport::closeStream(const TransportContextId& context_id,
-                               const StreamId stream_id)
+void
+PicoQuicTransport::closeStream(const TransportContextId& context_id, const StreamId stream_id)
 {
     deleteStreamContext(context_id, stream_id);
-=======
-void PicoQuicTransport::closeStream(const TransportContextId &context_id,
-                                    const StreamId stream_id) {
-  deleteStreamContext(context_id, stream_id);
->>>>>>> 232482d2
-}
-
-void PicoQuicTransport::close(
-        [[maybe_unused]] const TransportContextId &context_id) {
-}
-
-<<<<<<< HEAD
-void PicoQuicTransport::checkTxData()
-{
-    //uint64_t cur_time = picoquic_current_time();
-
-    for (auto& c_pair: active_streams) {
-        for (auto &s_pair : active_streams[c_pair.first]) {
+}
+
+void
+PicoQuicTransport::close([[maybe_unused]] const TransportContextId& context_id)
+{
+}
+
+void
+PicoQuicTransport::checkTxData()
+{
+    // uint64_t cur_time = picoquic_current_time();
+
+    for (auto& c_pair : active_streams) {
+        for (auto& s_pair : active_streams[c_pair.first]) {
 
             if (s_pair.first != 0) {
                 if (s_pair.second.tx_data->size() > 0)
-                    (void)picoquic_mark_active_stream(s_pair.second.cnx,
-                                                      s_pair.first,
-                                                      1,
-                                                      static_cast<StreamContext*>(&s_pair.second));
-            }
-            else {
+                    (void)picoquic_mark_active_stream(
+                      s_pair.second.cnx, s_pair.first, 1, static_cast<StreamContext*>(&s_pair.second));
+            } else {
                 if (s_pair.second.tx_data->size() > 0) {
                     // reinsert by wake is one way to get picoquic to callback sooner
-                    //picoquic_reinsert_by_wake_time(s_pair.second.cnx->quic, s_pair.second.cnx, cur_time);
+                    // picoquic_reinsert_by_wake_time(s_pair.second.cnx->quic, s_pair.second.cnx, cur_time);
                     // Only send tx data here when using picoquic queueing, otherwise let the callbacks handle it
-                    //sendTxData(&s_pair.second, NULL, 1400);
+                    // sendTxData(&s_pair.second, NULL, 1400);
 
                     (void)picoquic_mark_datagram_ready(s_pair.second.cnx, 1);
                 } else {
                     (void)picoquic_mark_datagram_ready(s_pair.second.cnx, 1);
                 }
             }
-=======
-void PicoQuicTransport::checkTxData() {
-  //uint64_t cur_time = picoquic_current_time();
-
-  for (auto &c_pair: active_streams) {
-    for (auto &s_pair: active_streams[c_pair.first]) {
-
-      if (s_pair.first != 0) {
-        if (s_pair.second.tx_data.size() > 0)
-          (void) picoquic_mark_active_stream(s_pair.second.cnx,
-                                             s_pair.first,
-                                             1,
-                                             static_cast<StreamContext *>(&s_pair.second));
-      } else {
-        if (s_pair.second.tx_data.size() > 0) {
-          // reinsert by wake is one way to get picoquic to callback sooner
-          //picoquic_reinsert_by_wake_time(s_pair.second.cnx->quic, s_pair.second.cnx, cur_time);
-          // Only send tx data here when using picoquic queueing, otherwise let the callbacks handle it
-          //sendTxData(&s_pair.second, NULL, 1400);
-
-          (void) picoquic_mark_datagram_ready(s_pair.second.cnx, 1);
-        } else {
-          (void) picoquic_mark_datagram_ready(s_pair.second.cnx, 1);
->>>>>>> 232482d2
-        }
-    }
-}
-
-void PicoQuicTransport::sendTxData(StreamContext *stream_cnx,
-<<<<<<< HEAD
-                              [[maybe_unused]] uint8_t* bytes_ctx,
-                              size_t max_len)
+        }
+    }
+}
+
+void
+PicoQuicTransport::sendTxData(StreamContext* stream_cnx, [[maybe_unused]] uint8_t* bytes_ctx, size_t max_len)
 {
     if (bytes_ctx == NULL) {
         metrics.send_null_bytes_ctx++;
         return;
-=======
-                                   [[maybe_unused]] uint8_t *bytes_ctx,
-                                   size_t max_len) {
-  if (bytes_ctx == NULL) {
-    metrics.send_null_bytes_ctx++;
-    return;
-  }
-
-  const auto out_data = std::move(stream_cnx->tx_data.front());
-  if (out_data.has_value()) {
-    /*
-    // TODO: remove below debug message
-    if (stream_cnx->tx_data.size() > tconfig.data_queue_size / 2) {
-      std::cout << " context_id: " << stream_cnx->context_id
-                << " stream_id: " << stream_cnx->stream_id
-                << " out_data: " << stream_cnx->tx_data.size() << std::endl;
->>>>>>> 232482d2
     }
 
     const auto& out_data = stream_cnx->tx_data->front();
@@ -1337,7 +786,7 @@
         if (max_len >= out_data.value().size()) {
             metrics.dgram_sent++;
 
-            uint8_t *buf = NULL;
+            uint8_t* buf = NULL;
 
             if (stream_cnx->stream_id == 0) {
                 buf = picoquic_provide_datagram_buffer_ex(bytes_ctx,
@@ -1345,7 +794,9 @@
                                                           /*stream_cnx->tx_data.size() > 1 ? 1 : 0*/ 1);
 
             } else {
-                buf = picoquic_provide_stream_data_buffer(bytes_ctx, out_data->size(), 0,
+                buf = picoquic_provide_stream_data_buffer(bytes_ctx,
+                                                          out_data->size(),
+                                                          0,
                                                           /*stream_cnx->tx_data.size() > 1 ? 1 : 0*/ 1);
             }
 
@@ -1356,13 +807,11 @@
             }
         }
     }
-
 }
 
 TransportError
-<<<<<<< HEAD
 PicoQuicTransport::enqueue(const TransportContextId& context_id,
-                           const StreamId & stream_id,
+                           const StreamId& stream_id,
                            std::vector<uint8_t>&& bytes,
                            const uint8_t priority,
                            const uint32_t ttl_ms)
@@ -1370,38 +819,13 @@
     if (bytes.empty()) {
         return TransportError::None;
     }
-=======
-PicoQuicTransport::enqueue(const TransportContextId &context_id,
-                           const StreamId &stream_id,
-                           std::vector<uint8_t> &&bytes) {
-  if (bytes.empty()) {
-    return TransportError::None;
-  }
-
-  OutData out_data{
-          .bytes = std::move(bytes)};
-
-  const auto &ctx = active_streams.find(context_id);
->>>>>>> 232482d2
-
-    const auto &ctx = active_streams.find(context_id);
+
+    const auto& ctx = active_streams.find(context_id);
 
     if (ctx != active_streams.end()) {
-        const auto &stream_cnx = ctx->second.find(stream_id);
-
-<<<<<<< HEAD
+        const auto& stream_cnx = ctx->second.find(stream_id);
+
         if (stream_cnx != ctx->second.end()) {
-=======
-      /*
-      if (stream_cnx->second.stream_id) {
-          (void) picoquic_mark_active_stream(stream_cnx->second.cnx,
-                                             stream_cnx->second.stream_id,
-                                             1,
-                                             static_cast<StreamContext *>(&stream_cnx->second));
-      } else {
-        (void) picoquic_mark_datagram_ready(stream_cnx->second.cnx, 1);
-      }*/
->>>>>>> 232482d2
 
             stream_cnx->second.tx_data->push(bytes, ttl_ms, priority);
 
@@ -1415,16 +839,9 @@
 }
 
 std::optional<std::vector<uint8_t>>
-<<<<<<< HEAD
-PicoQuicTransport::dequeue(const TransportContextId& context_id,
-                           const StreamId & stream_id)
+PicoQuicTransport::dequeue(const TransportContextId& context_id, const StreamId& stream_id)
 {
     auto cnx_it = active_streams.find(context_id);
-=======
-PicoQuicTransport::dequeue(const TransportContextId &context_id,
-                           const StreamId &stream_id) {
-  auto cnx_it = active_streams.find(context_id);
->>>>>>> 232482d2
 
     if (cnx_it != active_streams.end()) {
         auto stream_it = cnx_it->second.find(stream_id);
@@ -1436,57 +853,35 @@
     return std::nullopt;
 }
 
-void PicoQuicTransport::on_connection_status(
-<<<<<<< HEAD
-  PicoQuicTransport::StreamContext *stream_cnx, const TransportStatus status)
-{
-    TransportContextId context_id { stream_cnx->context_id };
-
-    cbNotifyQueue.push([=, this] () {
-        delegate.on_connection_status(context_id, status);
-    });
-}
-
-void PicoQuicTransport::on_new_connection(StreamContext *stream_cnx)
+void
+PicoQuicTransport::on_connection_status(PicoQuicTransport::StreamContext* stream_cnx, const TransportStatus status)
+{
+    TransportContextId context_id{ stream_cnx->context_id };
+
+    cbNotifyQueue.push([=, this]() { delegate.on_connection_status(context_id, status); });
+}
+
+void
+PicoQuicTransport::on_new_connection(StreamContext* stream_cnx)
 {
     std::ostringstream log_msg;
-=======
-        PicoQuicTransport::StreamContext *stream_cnx, const TransportStatus status) {
-  TransportContextId context_id{stream_cnx->context_id};
-
-  cbNotifyQueue.push([=, this]() {
-    delegate.on_connection_status(context_id, status);
-  });
-}
-
-void PicoQuicTransport::on_new_connection(StreamContext *stream_cnx) {
-  std::ostringstream log_msg;
->>>>>>> 232482d2
-
-    log_msg << "New Connection " << stream_cnx->peer_addr_text
-            << ":" << stream_cnx->peer_port
-            << " conn_ctx: " << reinterpret_cast<uint64_t>(stream_cnx->cnx)
-            << " stream_id: " << stream_cnx->stream_id;
+
+    log_msg << "New Connection " << stream_cnx->peer_addr_text << ":" << stream_cnx->peer_port
+            << " conn_ctx: " << reinterpret_cast<uint64_t>(stream_cnx->cnx) << " stream_id: " << stream_cnx->stream_id;
 
     logger.log(LogLevel::info, log_msg.str());
 
-<<<<<<< HEAD
-    TransportRemote remote {
-        .host_or_ip = stream_cnx->peer_addr_text,
-        .port = stream_cnx->peer_port,
-        .proto = TransportProtocol::QUIC
-    };
-
-    TransportContextId context_id { stream_cnx->context_id };
-
-    cbNotifyQueue.push([=, this] () {
-        delegate.on_new_connection(context_id,
-                                   remote);
-    });
-}
-
-void PicoQuicTransport::on_recv_data(StreamContext *stream_cnx,
-                                uint8_t* bytes, size_t length)
+    TransportRemote remote{ .host_or_ip = stream_cnx->peer_addr_text,
+                            .port = stream_cnx->peer_port,
+                            .proto = TransportProtocol::QUIC };
+
+    TransportContextId context_id{ stream_cnx->context_id };
+
+    cbNotifyQueue.push([=, this]() { delegate.on_new_connection(context_id, remote); });
+}
+
+void
+PicoQuicTransport::on_recv_data(StreamContext* stream_cnx, uint8_t* bytes, size_t length)
 {
     if (stream_cnx == NULL || length == 0) {
         return;
@@ -1501,66 +896,13 @@
         std::cout << "cbNotifyQueue size: " << cbNotifyQueue.size() << std::endl;
     }
 
-    if (too_many_in_queue
-        || stream_cnx->rx_data->size() < 2
-        || stream_cnx->in_data_cb_skip_count > 30)  {
+    if (too_many_in_queue || stream_cnx->rx_data->size() < 2 || stream_cnx->in_data_cb_skip_count > 30) {
         stream_cnx->in_data_cb_skip_count = 0;
         TransportContextId context_id = stream_cnx->context_id;
         StreamId stream_id = stream_cnx->stream_id;
 
-        cbNotifyQueue.push([=, this] () {
-            delegate.on_recv_notify(context_id, stream_id);
-        });
+        cbNotifyQueue.push([=, this]() { delegate.on_recv_notify(context_id, stream_id); });
     } else {
         stream_cnx->in_data_cb_skip_count++;
     }
-=======
-  TransportRemote remote{
-          .host_or_ip = stream_cnx->peer_addr_text,
-          .port = stream_cnx->peer_port,
-          .proto = TransportProtocol::QUIC};
-
-  TransportContextId context_id{stream_cnx->context_id};
-
-  cbNotifyQueue.push([=, this]() {
-    delegate.on_new_connection(context_id,
-                               remote);
-  });
-}
-
-void PicoQuicTransport::on_recv_data(StreamContext *stream_cnx,
-                                     uint8_t *bytes, size_t length) {
-  if (stream_cnx == NULL || length == 0) {
-    return;
-  }
-
-  std::vector<uint8_t> data(bytes, bytes + length);
-  stream_cnx->rx_data.push(std::move(data));
-
-  bool too_many_in_queue = false;
-  if (stream_cnx->rx_data.size() > tconfig.data_queue_size / 2) {
-    too_many_in_queue = true;
-    std::cout << " context_id: " << stream_cnx->context_id
-              << " stream_id: " << stream_cnx->stream_id
-              << " in_data: " << stream_cnx->rx_data.size()
-              << " last_cb_size: " << stream_cnx->in_data_cb_skip_count
-              << std::endl;
-  }
-
-  if (cbNotifyQueue.size() > 200) {
-    std::cout << "cbNotifyQueue size: " << cbNotifyQueue.size() << std::endl;
-  }
-
-  if (too_many_in_queue || stream_cnx->rx_data.size() < 2 || stream_cnx->in_data_cb_skip_count > 30) {
-    stream_cnx->in_data_cb_skip_count = 0;
-    TransportContextId context_id = stream_cnx->context_id;
-    StreamId stream_id = stream_cnx->stream_id;
-
-    cbNotifyQueue.push([=, this]() {
-      delegate.on_recv_notify(context_id, stream_id);
-    });
-  } else {
-    stream_cnx->in_data_cb_skip_count++;
-  }
->>>>>>> 232482d2
 }