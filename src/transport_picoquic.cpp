#include "transport_picoquic.h"

#include <picoquic_internal.h>
#include <picoquic_utils.h>

#include <arpa/inet.h>
#include <cassert>
#include <cstring>
#include <ctime>
#include <iostream>
#include <netdb.h>
#include <sstream>
#include <thread>
#include <unistd.h>

#include <arpa/inet.h>
#include <sys/select.h>
#include <netdb.h>
#if defined(__linux__)
#include <net/ethernet.h>
#include <netpacket/packet.h>
#elif defined(__APPLE__)
#include <net/if_dl.h>
#endif

using namespace qtransport;

namespace {
    /**
     * @brief Returns the appropriate stream id depending on if the stream is
     *        initiated by the client or the server, and if it bi- or uni- directional.
     *
     * @tparam Int_t The preferred integer type to deal with.
     *
     * @param id  The initial value to adjust
     * @param is_server Flag if the initiating request is from a server or a client
     * @param is_unidirectional Flag if the streams are bi- or uni- directional.
     *
     * @return The correctly adjusted stream id value.
     */
    constexpr StreamId make_stream_id(StreamId id, bool is_server, bool is_unidirectional)
    {
        return (id & (~0x0u << 2)) | (is_server ? 0b01 : 0b00) | (is_unidirectional ? 0b10 : 0b00);
    }

    /**
     * @brief Defines the default/datagram stream depending on if the stream is
     *        initiated by the client or the server, and if it bi- or uni- directional.
     *
     * @param is_server Flag if the initiating request is from a server or a client
     * @param is_unidirectional Flag if the streams are bi- or uni- directional.
     *
     * @return The datagram stream id.
     */
    constexpr StreamId make_datagram_stream_id(bool is_server, bool is_unidirectional)
    {
        return 0;
    }
} // namespace

/*
 * PicoQuic Callbacks
 */
int
pq_event_cb(picoquic_cnx_t* cnx,
            uint64_t stream_id,
            uint8_t* bytes,
            size_t length,
            picoquic_call_back_event_t fin_or_event,
            void* callback_ctx,
            void* v_stream_ctx)
{
    PicoQuicTransport* transport = static_cast<PicoQuicTransport*>(callback_ctx);
    PicoQuicTransport::StreamContext* stream_cnx = static_cast<PicoQuicTransport::StreamContext*>(v_stream_ctx);

    bool is_fin = false;

    if (transport == NULL) {
        return PICOQUIC_ERROR_UNEXPECTED_ERROR;
    }

    switch (fin_or_event) {
        case picoquic_callback_pacing_changed:
            transport->logger->info << "Pacing rate changed to bytes: " << stream_id;
            break;

        case picoquic_callback_prepare_datagram: {
            // length is the max allowed data length
            if (stream_cnx == NULL) {
                // picoquic doesn't provide stream context for datagram/stream_id==-0
                stream_cnx = transport->getZeroStreamContext(cnx);
            }
            transport->metrics.dgram_prepare_send++;
            transport->send_next_datagram(stream_cnx, bytes, length);
            break;
        }

        case picoquic_callback_datagram_acked:
            // Called for each datagram - TODO: Revisit how often acked frames are coming in
            //   bytes carries the original packet data
            //      log_msg.str("");
            //      log_msg << "Got datagram ack send_time: " << stream_id
            //              << " bytes length: " << length;
            //      transport->logger.log(LogLevel::info, log_msg.str());
            transport->metrics.dgram_ack++;
            break;

        case picoquic_callback_datagram_spurious:
            // TODO: Add metrics for spurious datagrams
            // delayed ack
            // std::cout << "spurious DGRAM length: " << length << std::endl;
            transport->metrics.dgram_spurious++;
            break;

        case picoquic_callback_datagram_lost:
            // TODO: Add metrics for lost datagrams
            // std::cout << "Lost DGRAM length " << length << std::endl;
            transport->metrics.dgram_lost++;
            break;

        case picoquic_callback_datagram: {
            if (stream_cnx == NULL) {
                // picoquic doesn't provide stream context for datagram/stream_id==-0
                stream_cnx = transport->getZeroStreamContext(cnx);
            }

            transport->metrics.dgram_received++;
            transport->on_recv_datagram(stream_cnx, bytes, length);
            break;
        }

        case picoquic_callback_stream_fin:
            is_fin = true;
            // fall through to picoquic_callback_stream_data
        case picoquic_callback_stream_data: {
            transport->metrics.stream_rx_callbacks++;

            if (stream_cnx == NULL) {
                stream_cnx = transport->createStreamContext(cnx, stream_id);
            }
            // length is the amount of data received
            transport->on_recv_stream_bytes(stream_cnx, bytes, length);

            if (is_fin)
                transport->deleteStreamContext(reinterpret_cast<uint64_t>(cnx), stream_id);
            break;
        }

        case picoquic_callback_stream_reset: {
            transport->logger->info << "Closing connection stream " << stream_id
                                    << std::flush;

            if (stream_id == 0) { // close connection
                picoquic_close(cnx, 0);

            } else {
                picoquic_set_callback(cnx, NULL, NULL);
            }

            transport->deleteStreamContext(reinterpret_cast<uint64_t>(cnx), stream_id);
            return 0;
        }

        case picoquic_callback_application_close:
        case picoquic_callback_close: {
            transport->logger->info << "Closing connection stream_id: "
                                    << stream_id;

            if (stream_cnx != NULL) {
                transport->logger->info << " " << stream_cnx->peer_addr_text;
            }

            transport->logger->info << std::flush;

            picoquic_set_callback(cnx, NULL, NULL);
            picoquic_close(cnx, 0);
            transport->deleteStreamContext(reinterpret_cast<uint64_t>(cnx), stream_id);

            if (not transport->_is_server_mode) {
                transport->setStatus(TransportStatus::Disconnected);

                // TODO: Fix picoquic. Apparently picoquic is not processing return values for this callback
                return PICOQUIC_NO_ERROR_TERMINATE_PACKET_LOOP;
            }

            return 0;
        }

        case picoquic_callback_ready: { // Connection callback, not per stream
            if (stream_cnx == NULL) {
                stream_cnx = transport->createStreamContext(cnx, stream_id);
            }

            picoquic_enable_keep_alive(cnx, 3000000);
            (void)picoquic_mark_datagram_ready(cnx, 1);

            if (transport->_is_server_mode) {
                transport->on_new_connection(stream_cnx);
            }

            else {
                // Client
                transport->setStatus(TransportStatus::Ready);
                transport->logger->info << "Connection established to server "
                                        << stream_cnx->peer_addr_text
                                        << " stream_id: " << stream_id
                                        << std::flush;
                transport->on_connection_status(stream_cnx, TransportStatus::Ready);
            }

            break;
        }

        case picoquic_callback_prepare_to_send: {
            transport->metrics.stream_prepare_send++;
            transport->send_stream_bytes(stream_cnx, bytes, length);
            break;
        }

        default:
            LOGGER_DEBUG(transport->logger, "Got event " << fin_or_event);
            break;
    }

    return 0;
}

int
pq_loop_cb(picoquic_quic_t* quic, picoquic_packet_loop_cb_enum cb_mode, void* callback_ctx, void* callback_arg)
{
    PicoQuicTransport* transport = static_cast<PicoQuicTransport*>(callback_ctx);
    int ret = 0;
    std::ostringstream log_msg;

    if (transport == NULL) {
        std::cerr << "picoquic transport was called with NULL transport" << std::endl;
        return PICOQUIC_ERROR_UNEXPECTED_ERROR;

    } else if (transport->status() == TransportStatus::Disconnected) {
        return PICOQUIC_NO_ERROR_TERMINATE_PACKET_LOOP;

    } else {
        transport->pq_runner();

        log_msg << "Loop got cb_mode: ";

        switch (cb_mode) {
            case picoquic_packet_loop_ready: {
                log_msg << "packet_loop_ready, waiting for packets";
                transport->logger->info << log_msg.str() << std::flush;

                if (transport->_is_server_mode)
                    transport->setStatus(TransportStatus::Ready);

                if (callback_arg != nullptr) {
                    auto* options = static_cast<picoquic_packet_loop_options_t*>(callback_arg);
                    options->do_time_check = 1;
                }

                break;
            }

            case picoquic_packet_loop_after_receive:
                //        log_msg << "packet_loop_after_receive";
                //        transport->logger.log(LogLevel::debug, log_msg.str());
                break;

            case picoquic_packet_loop_after_send:
                //        log_msg << "packet_loop_after_send";
                //        transport->logger.log(LogLevel::debug, log_msg.str());
                break;

            case picoquic_packet_loop_port_update:
                log_msg << "packet_loop_port_update";
                LOGGER_DEBUG(transport->logger, log_msg.str());
                break;

            case picoquic_packet_loop_time_check: {
                static uint64_t prev_time = 0;
                static qtransport::PicoQuicTransport::Metrics prev_metrics;

                packet_loop_time_check_arg_t* targ = static_cast<packet_loop_time_check_arg_t*>(callback_arg);

                // TODO: Add config to set this value. This will change the loop select
                //   wait time to delta value in microseconds. Default is <= 10 seconds
                if (targ->delta_t > 1000) {
                    targ->delta_t = 1000;
                }

                if (!prev_time) {
                    prev_time = targ->current_time;
                    prev_metrics = transport->metrics;
                }

                transport->metrics.time_checks++;

                if (transport->debug && targ->current_time - prev_time > 500000) {

                    if (transport->metrics != prev_metrics) {
                        LOGGER_DEBUG(transport->logger, "Metrics: " << std::endl
                                << "   time checks        : " << transport->metrics.time_checks << std::endl
                                << "   enqueued_objs      : " << transport->metrics.enqueued_objs << std::endl
                                << "   send with null ctx : " << transport->metrics.send_null_bytes_ctx << std::endl
                                << "   ----[ Datagrams ] --------------" << std::endl
                                << "   dgram_recv         : " << transport->metrics.dgram_received << std::endl
                                << "   dgram_sent         : " << transport->metrics.dgram_sent << std::endl
                                << "   dgram_prepare_send : " << transport->metrics.dgram_prepare_send << " ("
                                << transport->metrics.dgram_prepare_send - prev_metrics.dgram_prepare_send << ")"
                                << std::endl
                                << "   dgram_lost         : " << transport->metrics.dgram_lost << std::endl
                                << "   dgram_ack          : " << transport->metrics.dgram_ack << std::endl
                                << "   dgram_spurious     : " << transport->metrics.dgram_spurious << " ("
                                << transport->metrics.dgram_spurious + transport->metrics.dgram_ack << ")" << std::endl
                                << "   ----[ Streams ] --------------" << std::endl
                                << "   stream_prepare_send: " << transport->metrics.stream_prepare_send << std::endl
                                << "   stream_objects_sent: " << transport->metrics.stream_objects_sent << std::endl
                                << "   stream_bytes_sent  : " << transport->metrics.stream_bytes_sent << std::endl
                                << "   stream_rx_callbacks: " << transport->metrics.stream_rx_callbacks << std::endl
                                << "   stream_objects_recv: " << transport->metrics.stream_objects_recv << std::endl
                                << "   stream_bytes_recv  : " << transport->metrics.stream_bytes_recv << std::endl);
                        prev_metrics = transport->metrics;
                    }

                    prev_time = targ->current_time;
                }

                // Stop loop if shutting down
                if (transport->status() == TransportStatus::Shutdown) {
                    transport->logger->Log("picoquic is shutting down");

                    picoquic_cnx_t* close_cnx = picoquic_get_first_cnx(quic);
                    while (close_cnx != NULL) {
                        transport->logger->info << "Closing connection id " << reinterpret_cast<uint64_t>(close_cnx)
                                                << std::flush;
                        picoquic_close(close_cnx, 0);
                        close_cnx = picoquic_get_next_cnx(close_cnx);
                    }

                    return PICOQUIC_NO_ERROR_TERMINATE_PACKET_LOOP;
                }

                break;
            }

            default:
                //ret = PICOQUIC_ERROR_UNEXPECTED_ERROR;
                transport->logger->warning << "pq_loop_cb() does not implement " + std::to_string(cb_mode)
                                           << std::flush;
                break;
        }
    }

    return ret;
}

void
PicoQuicTransport::deleteStreamContext(const TransportContextId& context_id, const StreamId& stream_id)
{
    logger->info << "Delete stream context for id: " << stream_id << std::flush;

    std::lock_guard<std::mutex> lock(_state_mutex);

    const auto& active_stream_it = active_streams.find(context_id);
    if (active_stream_it == active_streams.end())
        return;

    if (stream_id == 0) {
        StreamContext* s_cnx = &active_streams[context_id][stream_id];

        on_connection_status(s_cnx, TransportStatus::Disconnected);
        picoquic_close_immediate(s_cnx->cnx);

        active_streams.erase(active_stream_it);
        return;
    }

    auto& [ctx_id, stream_contexts] = *active_stream_it;
    const auto& stream_iter = stream_contexts.find(stream_id);
    if (stream_iter == stream_contexts.end())
        return;

    const auto& [_, ctx] = *stream_iter;
    picoquic_runner_queue.push([=, cnx = ctx.cnx]() {
        picoquic_mark_active_stream(cnx, stream_id, 0, NULL);
        picoquic_add_to_stream(cnx, stream_id, NULL, 0, 1);
        // TODO: Is this needed if we already set the stream FIN?
        // picoquic_discard_stream(stream_iter->second.cnx, stream_id, 0);
    });

    (void)stream_contexts.erase(stream_id);
}

PicoQuicTransport::StreamContext*
PicoQuicTransport::getZeroStreamContext(picoquic_cnx_t* cnx)
{
    if (cnx == NULL)
        return NULL;

    // This should be safe since it's not removed unless the connection is removed. Zero is reserved for datagram
    return &active_streams[reinterpret_cast<uint64_t>(cnx)][0];
}

PicoQuicTransport::StreamContext*
PicoQuicTransport::createStreamContext(picoquic_cnx_t* cnx, uint64_t stream_id)
{
    if (cnx == NULL)
        return NULL;

    std::lock_guard<std::mutex> lock(_state_mutex);

    StreamContext* stream_cnx = &active_streams[reinterpret_cast<uint64_t>(cnx)][stream_id];
    stream_cnx->stream_id = stream_id;
    stream_cnx->context_id = reinterpret_cast<uint64_t>(cnx);
    stream_cnx->cnx = cnx;

    stream_cnx->rx_data = std::make_unique<safe_queue<bytes_t>>(tconfig.time_queue_size_rx);

    stream_cnx->tx_data = _tx_priority_queue;

    sockaddr* addr;

    picoquic_get_peer_addr(cnx, &addr);
    std::memset(stream_cnx->peer_addr_text, 0, sizeof(stream_cnx->peer_addr_text));
    std::memcpy(&stream_cnx->peer_addr, addr, sizeof(stream_cnx->peer_addr));

    switch (addr->sa_family) {
        case AF_INET:
            (void)inet_ntop(AF_INET,
                            &reinterpret_cast<struct sockaddr_in*>(addr)->sin_addr,
                            /*(const void*)(&((struct sockaddr_in*)addr)->sin_addr),*/
                            stream_cnx->peer_addr_text,
                            sizeof(stream_cnx->peer_addr_text));
            stream_cnx->peer_port = ntohs(((struct sockaddr_in*)addr)->sin_port);
            break;

        case AF_INET6:
            (void)inet_ntop(AF_INET6,
                            &reinterpret_cast<struct sockaddr_in6*>(addr)->sin6_addr,
                            /*(const void*)(&((struct sockaddr_in6*)addr)->sin6_addr), */
                            stream_cnx->peer_addr_text,
                            sizeof(stream_cnx->peer_addr_text));
            stream_cnx->peer_port = ntohs(((struct sockaddr_in6*)addr)->sin6_port);
            break;
    }

    picoquic_runner_queue.push([=]() {
        picoquic_set_app_stream_ctx(cnx, stream_id, stream_cnx);
    });

    if (stream_id) {
        picoquic_runner_queue.push([=, this]() {
                picoquic_mark_active_stream(cnx, stream_id, 1, stream_cnx);
        });
    }

    return stream_cnx;
}

PicoQuicTransport::PicoQuicTransport(const TransportRemote& server,
                                     const TransportConfig& tcfg,
                                     TransportDelegate& delegate,
                                     bool _is_server_mode,
                                     const cantina::LoggerPointer& logger)
  : logger(std::make_shared<cantina::Logger>("QUIC", logger))
  , opened_logging_fds(false)
  , _is_server_mode(_is_server_mode)
  , stop(false)
  , transportStatus(TransportStatus::Connecting)
  , serverInfo(server)
  , delegate(delegate)
  , tconfig(tcfg)
  , next_stream_id{ ::make_datagram_stream_id(_is_server_mode, _is_unidirectional) }
{
    debug = tcfg.debug;

    picoquic_config_init(&config);

    if (_is_server_mode && tcfg.tls_cert_filename == NULL) {
        throw InvalidConfigException("Missing cert filename");
    } else if (tcfg.tls_cert_filename != NULL) {
        (void)picoquic_config_set_option(&config, picoquic_option_CERT, tcfg.tls_cert_filename);

        if (tcfg.tls_key_filename != NULL) {
            (void)picoquic_config_set_option(&config, picoquic_option_KEY, tcfg.tls_key_filename);
        } else {
            throw InvalidConfigException("Missing cert key filename");
        }
    }

    _tick_service = std::make_shared<threaded_tick_service>();
}

PicoQuicTransport::~PicoQuicTransport()
{
    setStatus(TransportStatus::Shutdown);
    shutdown();
}

void
PicoQuicTransport::shutdown()
{
    if (stop) // Already stopped
        return;

    stop = true;

    if (picoQuicThread.joinable()) {
        logger->Log("Closing transport pico thread");
        picoQuicThread.join();
    }

    picoquic_runner_queue.stop_waiting();
    cbNotifyQueue.stop_waiting();

    if (cbNotifyThread.joinable()) {
        logger->Log("Closing transport callback notifier thread");
        cbNotifyThread.join();
    }

    _tick_service.reset();
    logger->Log("done closing transport threads");

    picoquic_config_clear(&config);

    // Cleanup picoquic logging thread and descriptors
    if (opened_logging_fds)
    {
        std::uint8_t zero{};

        // Ensure no logs are directed to logging streams
        debug_set_stream(stdout);

        // Wake up the thread waiting on logging pipe fd by writing zero octet
        write(logging_fds[1], &zero, 1);

        // Wait for the thread to end
        if (logging_thread.joinable()) {
            logger->Log("Shutting down logging thread");
            logging_thread.join();
        }

        // Close the logfp (this will close logging_fds[1])
        fclose(logfp);

        // Close logging file descriptors
        close(logging_fds[0]);
        close(logging_fds[1]); // redundant

        // Clear the flag indicating open fds
        opened_logging_fds = false;
    }
}

TransportStatus
PicoQuicTransport::status() const
{
    return transportStatus;
}

void
PicoQuicTransport::setStatus(TransportStatus status)
{
    transportStatus = status;
}

StreamId
PicoQuicTransport::createStream(const TransportContextId& context_id,
                                bool use_reliable_transport,
                                uint8_t priority)
{
    const auto& iter = active_streams.find(context_id);
    if (iter == active_streams.end()) {
        throw std::invalid_argument("Invalid context id, cannot create stream");
    }

    const auto datagram_stream_id = ::make_datagram_stream_id(_is_server_mode, _is_unidirectional);
    const auto& cnx_stream_iter = iter->second.find(datagram_stream_id);
    if (cnx_stream_iter == iter->second.end()) {
        createStreamContext(cnx_stream_iter->second.cnx, datagram_stream_id);
    }

    if (!use_reliable_transport)
        return datagram_stream_id;

    next_stream_id = ::make_stream_id(next_stream_id + 4, _is_server_mode, _is_unidirectional);

    PicoQuicTransport::StreamContext* stream_cnx = createStreamContext(cnx_stream_iter->second.cnx, next_stream_id);

    picoquic_runner_queue.push([=, this]() {
        picoquic_set_stream_priority(cnx_stream_iter->second.cnx, next_stream_id, priority);
    });

    cbNotifyQueue.push([&] { delegate.on_new_stream(context_id, next_stream_id); });

    return stream_cnx->stream_id;
}

TransportContextId
PicoQuicTransport::start()
{
    uint64_t current_time = picoquic_current_time();

    if (debug) {
        if (!opened_logging_fds)
        {
            // Open pipe for reading and writing
            if (pipe(logging_fds) == 0) {
                opened_logging_fds = true;

                // Create a FILE object to provide to picoquic
                logfp = fdopen(logging_fds[1], "w");
                if (logfp) {
                    logging_thread =
                        std::thread(&PicoQuicTransport::PicoQuicLogging, this);
                    debug_set_stream(logfp); // Enable picoquic debug to logfp
                } else {
                    logger->error << "fdopen() failed for pipe" << std::flush;

                    // Close logging file descriptors
                    close(logging_fds[0]);
                    close(logging_fds[1]);
                    opened_logging_fds = false;
                }
            }
            else
            {
                logger->error << "Failed to open pipe for picoquic logging"
                              << std::flush;
                close(logging_fds[0]);
                close(logging_fds[1]);
            }
        }

        // If no other place to direct logs, send them to stdout
        if (!opened_logging_fds) debug_set_stream(stdout);
    }

    (void) picoquic_config_set_option(&config, picoquic_option_CC_ALGO, "bbr");
    (void)picoquic_config_set_option(&config, picoquic_option_ALPN, QUICR_ALPN);
    (void)picoquic_config_set_option(&config, picoquic_option_MAX_CONNECTIONS, "100");
    quic_ctx = picoquic_create_and_configure(&config, pq_event_cb, this, current_time, NULL);

    if (quic_ctx == NULL) {
        logger->critical << "Unable to create picoquic context, check certificate and key filenames"
                         << std::flush;
        throw PicoQuicException("Unable to create picoquic context");
    }

    /*
     * TODO doc: Apparently need to set some value to send datagrams. If not set,
     *    max datagram size is zero, preventing sending of datagrams. Setting this
     *    also triggers PMTUD to run. This value will be the initial value.
     */
    picoquic_init_transport_parameters(&local_tp_options, 1);
    local_tp_options.max_datagram_frame_size = 1280;
    //  local_tp_options.max_packet_size = 1450;
    //  local_tp_options.max_ack_delay = 3000000;
    //  local_tp_options.min_ack_delay = 500000;

    picoquic_set_default_tp(quic_ctx, &local_tp_options);

    picoquic_runner_queue.set_limit(2000);

    cbNotifyQueue.set_limit(2000);
    cbNotifyThread = std::thread(&PicoQuicTransport::cbNotifier, this);

    TransportContextId cid = 0;
    std::ostringstream log_msg;

    _tx_priority_queue = std::make_shared<priority_queue<bytes_t>>(
            tconfig.time_queue_max_duration, tconfig.time_queue_bucket_interval, _tick_service,
            tconfig.time_queue_init_queue_size);

    if (_is_server_mode) {

        logger->info << "Starting server, listening on " << serverInfo.host_or_ip << ':' << serverInfo.port
                     << std::flush;

        picoQuicThread = std::thread(&PicoQuicTransport::server, this);

    } else {
        logger->info << "Connecting to server " << serverInfo.host_or_ip << ':' << serverInfo.port
                     << std::flush;

        cid = createClient();
        picoQuicThread = std::thread(&PicoQuicTransport::client, this, cid);
    }

    return cid;
}

void PicoQuicTransport::PicoQuicLogging()
{
    std::array<char, 1024> buffer;
    ssize_t octets_read;
    fd_set pipe_fds;

    cantina::LoggerPointer pico_logger =
        std::make_shared<cantina::Logger>("PQIC", logger);

    while (!stop) {
        // Prepare file descriptor to read
        FD_ZERO(&pipe_fds);
        FD_SET(logging_fds[0], &pipe_fds);

        // Wait until something is ready to read
        if (select(logging_fds[0] + 1,
                    &pipe_fds,
                    nullptr,
                    nullptr,
                    nullptr) == -1) {
            pico_logger->error << "Select for logging failed" << std::flush;
            // Set picoquic debug to stdout
            debug_set_stream(stdout);
            break;
        }

        // Told to stop?
        if (stop) break;

        // Data to read?
        if (FD_ISSET(logging_fds[0], &pipe_fds)) {
            octets_read = read(logging_fds[0], buffer.data(), buffer.size());
            if (octets_read > 0)
            {
                for (std::size_t i = 0; i < octets_read; i++) {
                    switch (buffer[i]) {
                        case '\n':
                            pico_logger->info << std::flush;
                            break;
                        case '\0':
                            // Do not output null characters
                            break;
                        default:
                            pico_logger->info << buffer[i];
                            break;
                    }
                }
            }
        }
    }
}

void PicoQuicTransport::pq_runner() {

    while (auto cb = std::move(picoquic_runner_queue.pop())) {
        (*cb)();
    }
}

void
PicoQuicTransport::cbNotifier()
{
    logger->Log("Starting transport callback notifier thread");

    while (not stop) {
        auto cb = std::move(cbNotifyQueue.block_pop());
        if (cb) {
            (*cb)();
        } else {
            logger->Log("Notify callback is NULL");
        }
    }

    logger->Log("Done with transport callback notifier thread");
}

void
PicoQuicTransport::server()
{
    int ret = picoquic_packet_loop(quic_ctx, serverInfo.port, 0, 0, 2000000, 0, pq_loop_cb, this);

    if (quic_ctx != NULL) {
        picoquic_free(quic_ctx);
        quic_ctx = NULL;
    }

    logger->info << "picoquic packet loop ended with " << ret << std::flush;

    setStatus(TransportStatus::Shutdown);
}

TransportContextId
PicoQuicTransport::createClient()
{
    struct sockaddr_storage server_address;
    char const* sni = "cisco.webex.com";
    int ret;

    int is_name = 0;

    ret = picoquic_get_server_address(serverInfo.host_or_ip.c_str(), serverInfo.port, &server_address, &is_name);
    if (ret != 0) {
        logger->error << "Failed to get server: " << serverInfo.host_or_ip << " port: " << serverInfo.port
                      << std::flush;
    } else if (is_name) {
        sni = serverInfo.host_or_ip.c_str();
    }

    picoquic_set_default_congestion_algorithm(quic_ctx, picoquic_bbr_algorithm);

    uint64_t current_time = picoquic_current_time();

    picoquic_cnx_t* cnx = picoquic_create_cnx(quic_ctx,
                                              picoquic_null_connection_id,
                                              picoquic_null_connection_id,
                                              reinterpret_cast<struct sockaddr*>(&server_address),
                                              current_time,
                                              0,
                                              sni,
                                              config.alpn,
                                              1);

    if (cnx == NULL) {
        logger->Log(cantina::LogLevel::Error, "Could not create picoquic connection client context");
        return 0;
    }

    // Using default TP
    picoquic_set_transport_parameters(cnx, &local_tp_options);

    (void)createStreamContext(cnx, 0);

    return reinterpret_cast<uint64_t>(cnx);
}

void
PicoQuicTransport::client(const TransportContextId tcid)
{
    int ret;

    picoquic_cnx_t* cnx = active_streams[tcid][0].cnx;

    logger->info << "Thread client packet loop for client context_id: " << tcid
                 << std::flush;

    if (cnx == NULL) {
        logger->Log(cantina::LogLevel::Error, "Could not create picoquic connection client context");
    } else {
        picoquic_set_callback(cnx, pq_event_cb, this);

        picoquic_enable_keep_alive(cnx, 3000000);

        ret = picoquic_start_client_cnx(cnx);
        if (ret < 0) {
            logger->Log(cantina::LogLevel::Error, "Could not activate connection");
            return;
        }

        ret = picoquic_packet_loop(quic_ctx, 0, AF_INET, 0, 2000000, 0, pq_loop_cb, this);

        logger->info << "picoquic ended with " << ret << std::flush;
    }

    if (quic_ctx != NULL) {
        picoquic_free(quic_ctx);
        quic_ctx = NULL;
    }

    setStatus(TransportStatus::Disconnected);
}

void
PicoQuicTransport::closeStream(const TransportContextId& context_id, const StreamId stream_id)
{
    deleteStreamContext(context_id, stream_id);
}

bool PicoQuicTransport::getPeerAddrInfo(const TransportContextId& context_id,
                                        sockaddr_storage* addr)
{
    // Locate the specified transport context
    auto it = active_streams.find(context_id);

    // If not found, return false
    if (it == active_streams.end()) return false;

    // Try to locate stream 0
    auto it_stream = it->second.find(0);

    // If not found, it suggests the connection is actually closed
    if (it_stream == it->second.end()) return false;

    // Copy the address
    std::memcpy(addr, &it_stream->second.peer_addr, sizeof(sockaddr_storage));

    return true;
}

void
PicoQuicTransport::close([[maybe_unused]] const TransportContextId& context_id)
{
}

void
PicoQuicTransport::send_next_datagram(StreamContext* stream_cnx, uint8_t* bytes_ctx, size_t max_len)
{
    static auto last_time = std::chrono::steady_clock::now();
    auto now_time = std::chrono::steady_clock::now();
    auto delta_ms = std::chrono::duration_cast<std::chrono::milliseconds>(now_time - last_time).count();


    if (bytes_ctx == NULL) {
        metrics.send_null_bytes_ctx++;
        return;
    }

    if (stream_cnx->stream_id != 0) {
        // Only for datagrams
        return;
    }

    const auto& out_data = stream_cnx->tx_data->front();
    if (out_data.has_value()) {
        if (max_len >= out_data->size()) {
            stream_cnx->tx_data->pop();

            metrics.dgram_sent++;

            if (delta_ms > 40) {
                logger.log(LogLevel::info, "CB delta "
                            + std::to_string(delta_ms)
                            + "ms queue_size: "
                            + std::to_string(stream_cnx->tx_data->size()));
            }

            uint8_t* buf = NULL;

            buf = picoquic_provide_datagram_buffer_ex(bytes_ctx,
                                                      out_data->size(),
                                                      stream_cnx->tx_data->empty() ? picoquic_datagram_not_active : picoquic_datagram_active_any_path);

            if (buf != NULL) {
                std::memcpy(buf, out_data->data(), out_data->size());
            }
        }
        else {
            picoquic_provide_datagram_buffer_ex(bytes_ctx, 0, picoquic_datagram_active_any_path);
        }
    }
    else {
        picoquic_provide_datagram_buffer_ex(bytes_ctx, 0, picoquic_datagram_not_active);
    }

    last_time = now_time;
}

void
PicoQuicTransport::send_stream_bytes(StreamContext* stream_cnx, uint8_t* bytes_ctx, size_t max_len)
{
    if (bytes_ctx == NULL) {
        metrics.send_null_bytes_ctx++;
        return;
    }

    if (stream_cnx->stream_id == 0) {
        return; // Only for steams
    }

    uint32_t data_len = 0;                                  /// Length of data to follow the 4 byte length
    size_t offset = 0;
    int is_still_active = 0;

    if (stream_cnx->stream_tx_object == nullptr) {

        if (max_len < 5) {
            // Not enough bytes to send
            logger->info << "Not enough bytes to send stream size header sid: "
                         << stream_cnx->stream_id << std::flush;
            return;
        }

        auto obj = stream_cnx->tx_data->pop_front();
        if (obj.has_value()) {
            metrics.stream_objects_sent++;
            max_len -= 4; // Subtract out the length header that will be added

            stream_cnx->stream_tx_object = new uint8_t[obj->size()];
            stream_cnx->stream_tx_object_size = obj->size();
            std::memcpy(stream_cnx->stream_tx_object, obj->data(), obj->size());

            if (obj->size() > max_len) {
                stream_cnx->stream_tx_object_offset = max_len;
                data_len = max_len;
                is_still_active = 1;

            } else {
                data_len = obj->size();
                stream_cnx->stream_tx_object_offset = 0;
            }

        } else {
            // queue is empty during pop
            return;
        }
    }
    else { // Have existing object with remaining bytes to send.
        data_len = stream_cnx->stream_tx_object_size - stream_cnx->stream_tx_object_offset;
        offset = stream_cnx->stream_tx_object_offset;

        if (data_len > max_len) {
            stream_cnx->stream_tx_object_offset += max_len;
            data_len = max_len;
            is_still_active = 1;

        } else {
            stream_cnx->stream_tx_object_offset = 0;
        }
    }

    metrics.stream_bytes_sent += data_len;

    if (!is_still_active && !stream_cnx->tx_data->empty())
        is_still_active = 1;

    uint8_t *buf = nullptr;

    if (offset == 0) {
        // New object being written, add length (4 bytes), little endian for now
        uint32_t obj_length = stream_cnx->stream_tx_object_size;

        buf = picoquic_provide_stream_data_buffer(bytes_ctx,
                                                  data_len + 4,
                                                  0,
                                                  is_still_active);
        if (buf != NULL) {
            std::memcpy(buf, reinterpret_cast<uint8_t *>(&obj_length), 4);
            buf += 4;
        } else {
            // Error allocating memory to write
            return;
        }
    } else {
        buf = picoquic_provide_stream_data_buffer(bytes_ctx,
                                                  data_len,
                                                  0,
                                                  is_still_active);

        if (buf == NULL) {
            // Error allocating memory to write
            return;
        }
    }

    // Write data
    std::memcpy(buf, stream_cnx->stream_tx_object + offset, data_len);

    if (stream_cnx->stream_tx_object_offset == 0 && stream_cnx->stream_tx_object != nullptr) {
        // Zero offset at this point means the object was fully sent
        delete []stream_cnx->stream_tx_object;
        stream_cnx->stream_tx_object = nullptr;
    }
}

TransportError
PicoQuicTransport::enqueue(const TransportContextId& context_id,
                           const StreamId& stream_id,
                           std::vector<uint8_t>&& bytes,
                           const uint8_t priority,
                           const uint32_t ttl_ms)
{
    if (bytes.empty()) {
        std::cerr << "enqueue dropped due bytes empty" << std::endl;
        return TransportError::None;
    }

    std::lock_guard<std::mutex> lock(_state_mutex);

    const auto& ctx = active_streams.find(context_id);

    if (ctx != active_streams.end()) {
        const auto& stream_cnx = ctx->second.find(stream_id);

        if (stream_cnx != ctx->second.end()) {
            metrics.enqueued_objs++;
            stream_cnx->second.tx_data->push(bytes, ttl_ms, priority);

            if (!stream_id) {
                picoquic_runner_queue.push([=]() {
                    if (stream_cnx->second.cnx != NULL)
                        picoquic_mark_datagram_ready(stream_cnx->second.cnx, 1);
                });

            } else {
                picoquic_runner_queue.push([=]() {
                    if (stream_cnx->second.cnx != NULL)
                        picoquic_mark_active_stream(
                          stream_cnx->second.cnx, stream_id, 1, static_cast<StreamContext*>(&stream_cnx->second));
                });
            }
        } else {
            std::cerr << "enqueue dropped due to invalid stream: " << stream_id << std::endl;
            return TransportError::InvalidStreamId;
        }
    } else {
        //std::cerr << "enqueue dropped due to invalid contextId: " << context_id << std::endl;
        //TODO: Add metrics to report invalid context
        return TransportError::InvalidContextId;
    }
    return TransportError::None;
}

std::optional<std::vector<uint8_t>>
PicoQuicTransport::dequeue(const TransportContextId& context_id, const StreamId& stream_id)
{
    std::lock_guard<std::mutex> lock(_state_mutex);

    auto cnx_it = active_streams.find(context_id);

    if (cnx_it != active_streams.end()) {
        auto stream_it = cnx_it->second.find(stream_id);
        if (stream_it != cnx_it->second.end()) {
            return std::move(stream_it->second.rx_data->pop());
        }
    }

    return std::nullopt;
}

void
PicoQuicTransport::on_connection_status(PicoQuicTransport::StreamContext* stream_cnx, const TransportStatus status)
{
    TransportContextId context_id{ stream_cnx->context_id };

    cbNotifyQueue.push([=, this]() { delegate.on_connection_status(context_id, status); });
}

void
PicoQuicTransport::on_new_connection(StreamContext* stream_cnx)
{
    logger->info << "New Connection " << stream_cnx->peer_addr_text << ":" << stream_cnx->peer_port
                 << " conn_ctx: " << reinterpret_cast<uint64_t>(stream_cnx->cnx) << " stream_id: " << stream_cnx->stream_id
                 << std::flush;

    TransportRemote remote{ .host_or_ip = stream_cnx->peer_addr_text,
                            .port = stream_cnx->peer_port,
                            .proto = TransportProtocol::QUIC };

    TransportContextId context_id{ stream_cnx->context_id };

    cbNotifyQueue.push([=, this]() { delegate.on_new_connection(context_id, remote); });
}

void
PicoQuicTransport::on_recv_datagram(StreamContext* stream_cnx, uint8_t* bytes, size_t length)
{
    if (stream_cnx == NULL || length == 0) {
        logger->Log(cantina::LogLevel::Warning, "On receive datagram has null context");
        return;
    }

    std::vector<uint8_t> data(bytes, bytes + length);
    stream_cnx->rx_data->push(std::move(data));

    if (cbNotifyQueue.size() > 200) {
        logger->info << "on_recv_datagram cbNotifyQueue size"
                     << cbNotifyQueue.size() << std::flush;
    }

    if (stream_cnx->rx_data->size() < 2 || stream_cnx->in_data_cb_skip_count > 30) {
        stream_cnx->in_data_cb_skip_count = 0;
        TransportContextId context_id = stream_cnx->context_id;
        StreamId stream_id = stream_cnx->stream_id;

        cbNotifyQueue.push([=, this]() { delegate.on_recv_notify(context_id, stream_id); });
    } else {
        stream_cnx->in_data_cb_skip_count++;
    }
}

void PicoQuicTransport::on_recv_stream_bytes(StreamContext* stream_cnx, uint8_t* bytes, size_t length)
{
    if (stream_cnx == NULL || length == 0) {
        logger->Log(cantina::LogLevel::Warning, "on_recv_stream_bytes has null context");
        return;
    }

    bool object_complete = false;

    if (stream_cnx->stream_rx_object == nullptr) {
        if (length < 5) {
<<<<<<< HEAD
            logger.log(LogLevel::warn, (std::ostringstream()
                                        << "on_recv_stream_bytes " << length << " < 5 cannot process sid: "
                                        << std::to_string(stream_cnx->stream_id)).str());
=======
            logger->warning <<  "on_recv_stream_bytes is less than 5, cannot process sid: "
                            << std::to_string(stream_cnx->stream_id) << std::flush;
>>>>>>> f413327a

            // TODO: Should reset stream in this case
            return;
        }

        // Start of new object being received is the 4 byte length value
        std::memcpy(&stream_cnx->stream_rx_object_size, bytes, 4);
        bytes += 4;
        length -= 4;

        if (stream_cnx->stream_rx_object_size > 40000000) { // Safety check
            logger->warning << "on_recv_stream_bytes sid: " << stream_cnx->stream_id
                            << " data length is too large: "
                            << std::to_string(stream_cnx->stream_rx_object_size)
                            << std::flush;
            stream_cnx->stream_rx_object_size = 0;

            // TODO: Should reset stream in this case
            return;
        }

        if (stream_cnx->stream_rx_object_size <= length) {
            object_complete = true;

            std::vector<uint8_t> data(bytes, bytes + stream_cnx->stream_rx_object_size);
            stream_cnx->rx_data->push(std::move(data));

            bytes += stream_cnx->stream_rx_object_size;
            length -= stream_cnx->stream_rx_object_size;
            metrics.stream_bytes_recv += stream_cnx->stream_rx_object_size;
        }
        else {
            // Need to wait for more data, create new object buffer
            stream_cnx->stream_rx_object = new uint8_t[stream_cnx->stream_rx_object_size];

            stream_cnx->stream_rx_object_offset = length;
            std::memcpy(stream_cnx->stream_rx_object, bytes, length);
            length = 0;
        }
    }
    else { // Existing object, append
        size_t remaining_len = stream_cnx->stream_rx_object_size - stream_cnx->stream_rx_object_offset;

        if (remaining_len > length) {
            remaining_len = length;
            length = 0;
        } else {
            object_complete = true;
            length -= remaining_len;
        }

        metrics.stream_bytes_recv += remaining_len;

        std::memcpy(stream_cnx->stream_rx_object + stream_cnx->stream_rx_object_offset, bytes, remaining_len);
        bytes += remaining_len;

        if (object_complete) {
            std::vector<uint8_t> data(stream_cnx->stream_rx_object, stream_cnx->stream_rx_object + stream_cnx->stream_rx_object_size);
            stream_cnx->rx_data->push(std::move(data));

            delete []stream_cnx->stream_rx_object;
            stream_cnx->stream_rx_object = nullptr;
            stream_cnx->stream_rx_object_size = 0;
            stream_cnx->stream_rx_object_offset = 0;
        }
        else {
            stream_cnx->stream_rx_object_offset += remaining_len;
        }
    }

    if (object_complete) {
        metrics.stream_objects_recv++;

        bool too_many_in_queue = false;
        if (cbNotifyQueue.size() > 200) {
            logger->warning << "on_recv_stream_bytes sid: " << stream_cnx->stream_id
                            << "cbNotifyQueue size" << cbNotifyQueue.size()
                            << std::flush;
        }

        if (too_many_in_queue || stream_cnx->rx_data->size() < 2 || stream_cnx->in_data_cb_skip_count > 30) {
            stream_cnx->in_data_cb_skip_count = 0;
            TransportContextId context_id = stream_cnx->context_id;
            StreamId stream_id = stream_cnx->stream_id;

            cbNotifyQueue.push([=, this]() { delegate.on_recv_notify(context_id, stream_id); });
        } else {
            stream_cnx->in_data_cb_skip_count++;
        }
    }

    if (length > 0) {
        logger->info << "on_stream_bytes has remaining bytes: " << length << std::flush;
        on_recv_stream_bytes(stream_cnx, bytes, length);
    }
}<|MERGE_RESOLUTION|>--- conflicted
+++ resolved
@@ -786,6 +786,7 @@
     struct sockaddr_storage server_address;
     char const* sni = "cisco.webex.com";
     int ret;
+    std::ostringstream log_msg;
 
     int is_name = 0;
 
@@ -918,10 +919,9 @@
             metrics.dgram_sent++;
 
             if (delta_ms > 40) {
-                logger.log(LogLevel::info, "CB delta "
-                            + std::to_string(delta_ms)
-                            + "ms queue_size: "
-                            + std::to_string(stream_cnx->tx_data->size()));
+                logger->info << "CB delta "
+                            << delta_ms << " ms queue_size: "
+                            <<stream_cnx->tx_data->size();
             }
 
             uint8_t* buf = NULL;
@@ -1179,14 +1179,8 @@
 
     if (stream_cnx->stream_rx_object == nullptr) {
         if (length < 5) {
-<<<<<<< HEAD
-            logger.log(LogLevel::warn, (std::ostringstream()
-                                        << "on_recv_stream_bytes " << length << " < 5 cannot process sid: "
-                                        << std::to_string(stream_cnx->stream_id)).str());
-=======
             logger->warning <<  "on_recv_stream_bytes is less than 5, cannot process sid: "
                             << std::to_string(stream_cnx->stream_id) << std::flush;
->>>>>>> f413327a
 
             // TODO: Should reset stream in this case
             return;
