--- conflicted
+++ resolved
@@ -16,13 +16,8 @@
 
   switch (server.proto) {
     case TransportProtocol::UDP:
-<<<<<<< HEAD
-      return std::make_shared<UDPTransport>(server, delegate, false, logger);
+      return std::make_shared<UDPTransport>(server, tcfg, delegate, false, logger);
 #if not defined(PLATFORM_ESP)
-=======
-      return std::make_shared<UDPTransport>(server, tcfg, delegate, false, logger);
-
->>>>>>> d48a9636
     case TransportProtocol::QUIC:
       return std::make_shared<PicoQuicTransport>(server,
                                                  tcfg,
@@ -48,13 +43,9 @@
 {
   switch (server.proto) {
     case TransportProtocol::UDP:
-<<<<<<< HEAD
-      return std::make_shared<UDPTransport>(server, delegate, true, logger);
+      return std::make_shared<UDPTransport>(server, tcfg, delegate, true, logger);
+      
 #if not defined(PLATFORM_ESP)
-=======
-      return std::make_shared<UDPTransport>(server, tcfg, delegate, true, logger);
-
->>>>>>> d48a9636
     case TransportProtocol::QUIC:
       return std::make_shared<PicoQuicTransport>(server,
                                                  tcfg,
