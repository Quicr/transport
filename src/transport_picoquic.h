--- conflicted
+++ resolved
@@ -5,6 +5,7 @@
 #include <cassert>
 #include <cstdint>
 #include <functional>
+#include <vector>
 #include <map>
 #include <mutex>
 #include <queue>
@@ -27,7 +28,6 @@
 
 namespace qtransport {
 
-<<<<<<< HEAD
 class PicoQuicTransport : public ITransport
 {
   public:
@@ -59,45 +59,11 @@
         uint64_t in_data_cb_skip_count {0};                  /// Number of times callback was skipped due to size
         std::unique_ptr<timeQueue> rx_data;                  /// Pending objects received from the network
         std::unique_ptr<priority_queue<bytes_t>> tx_data;    /// Pending objects to be written to the network
-=======
-  class PicoQuicTransport : public ITransport {
-public:
-    const char *QUICR_ALPN = "quicr-v1";
-
-    struct Metrics {
-      uint64_t dgram_ack{0};
-      uint64_t dgram_spurious{0};
-      uint64_t dgram_prepare_send{0};
-      uint64_t dgram_sent{0};
-      uint64_t send_null_bytes_ctx{0};
-      uint64_t dgram_lost{0};
-      uint64_t dgram_received{0};
-
-      uint64_t time_checks{0};
-
-      auto operator<=>(const Metrics &) const = default;
-    } metrics;
-
-    struct OutData {
-      std::vector<uint8_t> bytes;
-    };
-
-    struct StreamContext {
-      uint64_t stream_id;
-      TransportContextId context_id;
-      picoquic_cnx_t *cnx;
-      char peer_addr_text[45];
-      uint16_t peer_port;
-      uint64_t in_data_cb_skip_count{0};      /// Number of times callback was skipped due to size
-      safeQueue<std::vector<uint8_t>> rx_data;/// Pending messages to dequeue
-      safeQueue<OutData> tx_data;             /// Pending messages from enqueue - Only used for datagram
->>>>>>> 232482d2
     };
 
 
     /*
    * Exceptions
-<<<<<<< HEAD
      */
     struct Exception : public std::runtime_error
     {
@@ -118,29 +84,8 @@
     PicoQuicTransport(const TransportRemote& server,
                       const TransportConfig& tcfg,
                       TransportDelegate& delegate,
-                      bool isServerMode,
+                      bool _is_server_mode,
                       LogHandler& logger);
-=======
-   */
-    struct Exception : public std::runtime_error {
-      using std::runtime_error::runtime_error;
-    };
-
-    struct InvalidConfigException : public Exception {
-      using Exception::Exception;
-    };
-
-    struct PicoQuicException : public Exception {
-      using Exception::Exception;
-    };
-
-public:
-    PicoQuicTransport(const TransportRemote &server,
-                      const TransportConfig &tcfg,
-                      TransportDelegate &delegate,
-                      bool _is_server_mode,
-                      LogHandler &logger);
->>>>>>> 232482d2
 
     virtual ~PicoQuicTransport();
 
@@ -148,7 +93,6 @@
 
     TransportContextId start() override;
 
-<<<<<<< HEAD
     void close(const TransportContextId& context_id) override;
     void closeStream(const TransportContextId& context_id,
                      StreamId stream_id) override;
@@ -181,43 +125,10 @@
 
     void checkTxData();
     void sendTxData(StreamContext *stream_cnx, uint8_t* bytes_ctx, size_t max_len);
-=======
-    void close(const TransportContextId &context_id) override;
-    void closeStream(const TransportContextId &context_id,
-                     StreamId stream_id) override;
-
-    StreamId createStream(const TransportContextId &context_id,
-                          bool use_reliable_transport) override;
-
-    TransportError enqueue(const TransportContextId &context_id,
-                           const StreamId &stream_id,
-                           std::vector<uint8_t> &&bytes) override;
-
-
-    std::optional<std::vector<uint8_t>> dequeue(
-            const TransportContextId &context_id,
-            const StreamId &stream_id) override;
-
-    /*
-   * Internal public methods
-   */
-    void setStatus(TransportStatus status);
-
-    StreamContext *getZeroStreamContext(picoquic_cnx_t *cnx);
-
-    StreamContext *createStreamContext(picoquic_cnx_t *cnx,
-                                       uint64_t stream_id);
-    void deleteStreamContext(const TransportContextId &context_id,
-                             const StreamId &stream_id);
-
-    void checkTxData();
-    void sendTxData(StreamContext *stream_cnx, uint8_t *bytes_ctx, size_t max_len);
->>>>>>> 232482d2
     void on_connection_status(StreamContext *stream_cnx,
                               const TransportStatus status);
     void on_new_connection(StreamContext *stream_cnx);
     void on_recv_data(StreamContext *stream_cnx,
-<<<<<<< HEAD
                       uint8_t* bytes, size_t length);
 
 
@@ -225,25 +136,12 @@
    * Internal Public Variables
      */
     LogHandler& logger;
-    bool isServerMode;
+    bool _is_server_mode;
+    bool _is_bidirectional{true};
     bool debug {false};
 
 
   private:
-=======
-                      uint8_t *bytes, size_t length);
-
-
-    /*
-     * Internal Public Variables
-     */
-    LogHandler &logger;
-    bool _is_server_mode;
-    bool _is_bidirectional{true};
-    bool debug{false};
-
-private:
->>>>>>> 232482d2
     TransportContextId createClient();
     void shutdown();
 
@@ -251,20 +149,12 @@
     void client(const TransportContextId tcid);
     void cbNotifier();
 
-<<<<<<< HEAD
 
     /*
    * Variables
      */
     picoquic_quic_config_t config;
     picoquic_quic_t* quic_ctx;
-=======
-    /*
-     * Variables
-     */
-    picoquic_quic_config_t config;
-    picoquic_quic_t *quic_ctx;
->>>>>>> 232482d2
     picoquic_tp_t local_tp_options;
     safeQueue<std::function<void()>> cbNotifyQueue;
 
@@ -274,30 +164,18 @@
     std::thread cbNotifyThread;
 
     TransportRemote serverInfo;
-<<<<<<< HEAD
     TransportDelegate& delegate;
-=======
-    TransportDelegate &delegate;
->>>>>>> 232482d2
     TransportConfig tconfig;
 
     /*
    * RFC9000 Section 2.1 defines the stream id max value and types.
    *   Type is encoded in the stream id as the first 2 least significant
    *   bits. Stream ID is therefore incremented by 4.
-<<<<<<< HEAD
      */
-    std::atomic<StreamId> next_stream_id{ 4 };
+    std::atomic<StreamId> next_stream_id;
     std::map<TransportContextId, std::map<StreamId, StreamContext>> active_streams;
 
     std::shared_ptr<queue_timer_service> _timer;
 };
 
-} // namespace qtransport
-=======
-   */
-    std::atomic<StreamId> next_stream_id;
-    std::map<TransportContextId, std::map<StreamId, StreamContext>> active_streams;
-  };
-}// namespace qtransport
->>>>>>> 232482d2
+} // namespace qtransport