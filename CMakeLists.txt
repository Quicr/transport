--- conflicted
+++ resolved
@@ -41,24 +41,19 @@
 
 target_link_libraries(quicr-transport
     PUBLIC
-<<<<<<< HEAD
     cantina::logger
 )
 
 if (NOT PLATFORM_ESP_IDF)
   target_link_libraries(quicr-transport
           PUBLIC
-          picoquic-core)
+          picoquic-core picoquic-log)
 endif()          
 
 if (PLATFORM_ESP_IDF)
   add_compile_definitions(${LIB_NAME} PLATFORM_ESP)          
 endif()
 
-=======
-        cantina::logger
-        picoquic-core picoquic-log)
->>>>>>> d48a9636
 target_include_directories(quicr-transport PUBLIC include src )
 set_target_properties(quicr-transport
         PROPERTIES
